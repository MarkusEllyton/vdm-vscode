import * as fs from 'fs';
import * as vscode from 'vscode';
import * as Util from "./Util"
import { commands, ExtensionContext, ProgressLocation, Uri, window, window as Window, workspace } from "vscode";
import { CTDataProvider, TestViewElement, TreeItemType } from "./CTDataProvider";
import * as protocol2code from 'vscode-languageclient/lib/protocolConverter';
import { CTTestCase, CTTrace, CTSymbol, NumberRange, VerdictKind} from "./protocol.lspx";
import { CTResultElement, CTResultDataProvider } from './CTResultDataProvider';
import path = require('path');
import { CombinantorialTestingFeature } from './CombinatorialTestingFeature';
import {extensionLanguage} from './extension'

export class CTTreeView {
    private _testView: vscode.TreeView<TestViewElement>;
    private _resultView: vscode.TreeView<CTResultElement>;
    public currentTraceName: string;
    private _combinatorialTests: completeCT[] = [];
    private readonly _savePath: Uri;
    private _testProvider: CTDataProvider;
    private _resultProvider: CTResultDataProvider;
    private _currentlyExecutingTraceViewItem: TestViewElement;
    private _testCaseBatchRange: NumberRange = {start: 0, end: 0};
<<<<<<< HEAD
    private _isExecuting = false;
=======
    private _batchSizeModifier: number = 1;
    private _executeCanceled: boolean = false;
>>>>>>> cd2bd8b3

    constructor(
        private _ctFeature: CombinantorialTestingFeature, 
        private _context:ExtensionContext, 
        canFilter: boolean = false
        ){

        this._testProvider = new CTDataProvider(this, this._context);
        this._resultProvider = new CTResultDataProvider();

        // Set save path and load cts     // TODO correct this when implementing workspaces
        this._savePath = Uri.joinPath(workspace.workspaceFolders[0].uri, ".generated", "Combinatorial Testing");

        // Create test view
        let testview_options : vscode.TreeViewOptions<TestViewElement> = {
            treeDataProvider: this._testProvider, 
            showCollapseAll: true
        }
        this._testView = Window.createTreeView(extensionLanguage+'-ctView', testview_options);
        this._context.subscriptions.push(this._testView);

        // Create results view
        let resultview_options : vscode.TreeViewOptions<CTResultElement> = {
            treeDataProvider: this._resultProvider, 
            showCollapseAll: true
        }
        this._resultView = Window.createTreeView(extensionLanguage+'-ctResultView', resultview_options);
        this._context.subscriptions.push(this._resultView);

        // Register view behavior
        this._context.subscriptions.push(this._testView.onDidExpandElement(  e => this.onDidExpandElement(e.element)));
        this._context.subscriptions.push(this._testView.onDidCollapseElement(e => this.onDidCollapseElement(e.element)));
        this._context.subscriptions.push(this._testView.onDidChangeSelection(e => this.onDidChangeSelection(e.selection[0])));

        // Set button behavior
        this.setButtonsAndContext(canFilter);

        // Show view
        vscode.commands.executeCommand('setContext', extensionLanguage+'-ct-show-view', true);
    }

    public getSymbolNames(): string[]{
        return this._combinatorialTests.map(ct => ct.symbolName);
    }

    public getTraces(symbolName: string): CTTrace[]{
        return this._combinatorialTests.find(ct => ct.symbolName == symbolName).traces.map(twr => twr.trace);
    }

    public getNumberOftests(traceName: string): number {
        return [].concat(...this._combinatorialTests.map(symbol => symbol.traces)).find(twr => twr.trace.name == traceName).testCases.length;
    }

    public getTestResults(testIdRange: NumberRange, traceName: string): CTTestCase[]{
        let traces = [].concat(...this._combinatorialTests.map(symbol => symbol.traces));
        let traceWithResult = traces.find(twr => twr.trace.name == traceName);
        return traceWithResult.testCases.slice(testIdRange.start-1, testIdRange.end);
    }

    public saveCTs() {            
        this._combinatorialTests.forEach(ct => {
            // Create full path
            let path = Uri.joinPath(this._savePath, ct.symbolName+".json").fsPath;

            // Ensure that path exists
            Util.ensureDirectoryExistence(path)
        
            // Convert data into JSON
            let json = JSON.stringify(ct);

            // Asynchronouse save
            fs.writeFile(path, json, (err) => {
                if (err) throw err;
                console.log('Write call finished');
            })
        });                   
    }

    private async loadCTs() : Promise<completeCT[]>{
        return new Promise(async (resolve, reject) => {
            // Asynchroniouse read of filepath
            let completeCTs: completeCT[] = [];
            if (!fs.existsSync(this._savePath.fsPath))
                return resolve(completeCTs);
            let files = fs.readdirSync(this._savePath.fsPath, {withFileTypes: true});

            files.forEach(f => {
                let file:fs.Dirent = f;
                if(file.isFile && file.name.includes(".json"))
                {
                    let ctFile = fs.readFileSync(this._savePath.fsPath + path.sep + file.name).toString();
                    try{
                        completeCTs.push(JSON.parse(ctFile));
                    }
                    catch(err)
                    {
                        reject(err);
                        throw err;
                    }
                }
            });
            resolve(completeCTs);
        })
    }

    private testExecutionFinished()
    {   
        if(!this._isExecuting)
            return;

        this._isExecuting = false;  
        this._testCaseBatchRange.end = 0;
        this._testCaseBatchRange.start = 0;

        // Set the trace verdicts
        let traceWithFinishedTestExecution: traceWithTestResults = [].concat(...this._combinatorialTests.map(symbol => symbol.traces)).find(twr => twr.trace.name == this._currentlyExecutingTraceViewItem.label);
        if(traceWithFinishedTestExecution.testCases.some(tc => !tc.verdict))
            traceWithFinishedTestExecution.trace.verdict = null;
        else if(traceWithFinishedTestExecution.testCases.some(tc => tc.verdict != VerdictKind.Failed))
            traceWithFinishedTestExecution.trace.verdict = VerdictKind.Passed;
        else
            traceWithFinishedTestExecution.trace.verdict = VerdictKind.Failed;
        
        // This uses the symbol view element to rebuild any group views within the remaining range of executed test cases and to rebuild the trace to show its verdict
        //this._testProvider.rebuildViewFromElement(this._testProvider.getRoots().find(symbolElement => symbolElement.getChildren().some(c => c.label == traceWithFinishedTestExecution.trace.name)));
        this._testProvider.rebuildViewFromElement();
    }

    public async addNewTestResults(traceName: string, testCases: CTTestCase[]){
        let traceWithResult: traceWithTestResults = [].concat(...this._combinatorialTests.map(symbol => symbol.traces)).find(twr => twr.trace.name == traceName);
        // Update test results for tests in the trace
        for(let i = 0; i < testCases.length; i++)
        {
            let oldTestCase: CTTestCase = traceWithResult.testCases.find(tc => tc.id == testCases[i].id);
            oldTestCase.sequence = testCases[i].sequence;
            oldTestCase.verdict = testCases[i].verdict;
        }
        // Handle if user has executed all test groups manually.
        if(testCases[testCases.length-1].id == traceWithResult.testCases[traceWithResult.testCases.length-1].id){
            this.testExecutionFinished();
            return;
        }

        // Update batch size
        this._testCaseBatchRange.end = testCases[testCases.length-1].id;

        // Generate groups for the trace if they are not generated yet and reference the first group to get its group size.
        let group = this._currentlyExecutingTraceViewItem.getChildren()[0];
        if(!group)
            group = (await this._testProvider.getChildren(this._currentlyExecutingTraceViewItem))[0];
        let groupSizeRange: number[] = group.description.toString().split('-').map(str => parseInt(str));

        // Return if batch size isn't big enough to warrent a view update.
        if(this._testCaseBatchRange.end - this._testCaseBatchRange.start < (groupSizeRange[1] - groupSizeRange[0]))
            return;

        // Set the new start test number of the _testCaseBatchRange
        this._testCaseBatchRange.start = testCases[testCases.length-1].id;

        // Rebuild the trace view to update verdict for the group and its tests
        this._testProvider.rebuildViewFromElement(this._currentlyExecutingTraceViewItem);
    }
     
    private setButtonsAndContext(canFilter: boolean){
        ///// Show options ///////
        if (canFilter){
            vscode.commands.executeCommand( 'setContext', 'vdm-ct-show-filter-button', true );
            vscode.commands.executeCommand( 'setContext', 'vdm-ct-show-set-execute-filter-button', true );
        }
        this.showCancelButton(false);
        this.showTreeFilterButton(true);

        ///// Command registration //////
        if(canFilter) {
            this.registerCommand("extension.ctFilteredExecute", (e) => this.execute(e, true));
        }
        this.registerCommand("extension.ctRebuildOutline",      () => this.ctRebuildOutline());
        this.registerCommand("extension.ctFullExecute",         ()  => this.ctFullExecute());
        this.registerCommand("extension.ctExecute",             (e) => this.execute(e, false));
        this.registerCommand("extension.ctGenerate",            (e) => this.ctGenerate(e));
        this.registerCommand("extension.ctEnableTreeFilter",    ()  => this.ctTreeFilter(true));
        this.registerCommand("extension.ctDisableTreeFilter",   ()  => this.ctTreeFilter(false));
        this.registerCommand("extension.ctSendToInterpreter",   (e) => this.ctSendToInterpreter(e));
        this.registerCommand("extension.goToTrace",   (e) => this.ctGoToTrace(e));
    }

    private showCancelButton(show: boolean) {
        vscode.commands.executeCommand('setContext', 'vdm-ct-show-run-buttons', !show);
        vscode.commands.executeCommand('setContext', 'vdm-ct-show-cancel-button', show);
    }

    private showTreeFilterButton(show: boolean) {
        vscode.commands.executeCommand('setContext', 'vdm-ct-show-enable-filter-button', show);
        vscode.commands.executeCommand('setContext', 'vdm-ct-show-disable-filter-button', !show);
    }

    private async ctRebuildOutline() {
        if(this._testProvider.getRoots().length > 0)
            this._combinatorialTests = this.filterSymbols((await this._ctFeature.requestTraces()), this._combinatorialTests);
            
        else
        {
            await Promise.all([this.loadCTs().catch(() => Promise.resolve<completeCT[]>([{symbolName: "", traces: []}])), this._ctFeature.requestTraces()]).then(res =>
                {
                    // Filter loaded data so it matches servers
                    this._combinatorialTests = this.filterSymbols(res[1], res[0]);
                });
        }          

        // Notify tree view of data update
        this._testProvider.rebuildViewFromElement();
    }

    private filterSymbols(trueSymbols:CTSymbol[], symbolsToFilter:completeCT[]): completeCT[] {
        return trueSymbols.map(serverSymbol => {
            let localCT = symbolsToFilter.find(ct => ct.symbolName == serverSymbol.name)
            if(!localCT)
                return {symbolName: serverSymbol.name, traces: serverSymbol.traces.map(trace => {return {trace: trace, testCases: []}})};
            
            localCT.traces = serverSymbol.traces.map(serverTrace => {
                let traceIndex = localCT.traces.findIndex(t => t.trace.name == serverTrace.name);
                if(traceIndex != -1)
                    return localCT.traces[traceIndex];
                else
                    return {trace: serverTrace, testCases: []}
            });               
            return localCT;
        });
    }

    private async ctFullExecute() {
        // Run Execute on all traces of all symbols
        for (const symbol of this._testProvider.getRoots()) {
            for (const trace of await this._testProvider.getChildren(symbol)) {
                await this.ctGenerate(trace);
                await this.execute(trace, false);

                if (this._executeCanceled)
                    return;
            }
        }    
    }

    private async ctGenerate(viewElement: TestViewElement) {
        // Set status bar
        let statusBarMessage = Window.setStatusBarMessage('Generating test cases');

        // Setup loading window
        return window.withProgress({
            location: {viewId: "ctView"},
            title: "Running test generation",
            cancellable: false
        }, (progress, token) => {
            token.onCancellationRequested(() => {
                console.log("User canceled the test generation");
            });

            // Do the generate request
            return new Promise(async resolve => {
                // Request generate from server
                const numberOfTests = await this._ctFeature.requestGenerate(viewElement.label);
                
                // Check if number of tests from server matches local number of tests
                let traceWithTestResults: traceWithTestResults = [].concat(...this._combinatorialTests.map(symbol => symbol.traces)).find(twr => twr.trace.name == viewElement.label);
                traceWithTestResults.trace.verdict = null;
                if(traceWithTestResults.testCases.length != numberOfTests)
                {
                    traceWithTestResults.testCases = [];
                    // Instatiate testcases for traces.
                    for(let i = 1; i <= numberOfTests; i++)
                        traceWithTestResults.testCases.push({id: i, verdict: null, sequence: []});
                }
                else
                    // reset verdict and results on each test.
                    [].concat(...this._combinatorialTests.map(symbol => symbol.traces)).find(twr => twr.trace.name == viewElement.label).testCases.forEach(testCase => {
                        testCase.verdict = null;
                        testCase.sequence = [];
                    });            
        
                this._testProvider.rebuildViewFromElement(viewElement.getParent()); 
                
                // Remove status bar message
                statusBarMessage.dispose();

                // Resolve action
                resolve();
            });
        });
    }

    private async ctTreeFilter(enable:boolean){
        // Change button 
        this.showTreeFilterButton(!enable)

        // Set in testProvider
        this._testProvider.filterTree(enable)
    }
    
    private ctSendToInterpreter(e: TestViewElement): void { //TODO should this be async?
        let trace = e.getParent().getParent().label;
        let test = Number(e.label);
        this._ctFeature.sendToInterpreter(trace, test);
    }

    private async ctGoToTrace(viewElement:TestViewElement) {

        if(viewElement.type != TreeItemType.Trace)
            return;

        let trace: CTTrace = [].concat(...this._combinatorialTests.map(symbol => symbol.traces)).find(twr => twr.trace.name == viewElement.label).trace;
        if(!trace)
            return;

        // Find path of trace
        let path = Uri.parse(trace.location.uri.toString()).path;

        // Open the specification file containing the trace
        let doc = await workspace.openTextDocument(path);
        
        // Show the file
        window.showTextDocument(doc.uri, { selection: protocol2code.createConverter().asRange(trace.location.range) , viewColumn: 1 })
    }

    private onDidExpandElement(viewElement : TestViewElement){
        this._testProvider.handleElementExpanded(viewElement);
        
        if (viewElement.type == TreeItemType.Trace && viewElement.getChildren().length < 1)
            this.ctGenerate(viewElement);
        
        if (viewElement.type == TreeItemType.TestGroup)
            this._testProvider.rebuildViewFromElement(viewElement);
    }   

    private onDidCollapseElement(viewElement : TestViewElement){
        this._testProvider.handleElementCollapsed(viewElement);
    }

    private onDidChangeSelection(viewElement : TestViewElement){
        if(viewElement.type == TreeItemType.Test)
            // Get the trace label name from the view items grandparent and find the corresponding trace in _combinatorialTests and set/show the test sequence in the result view
            this._resultProvider.setTestSequenceResults([].concat(...this._combinatorialTests.map(symbol => symbol.traces)).find(twr => twr.trace.name == viewElement.getParent().getParent().label).testCases.find(testResult => testResult.id+"" == viewElement.label).sequence);     
    }

    private async execute(viewElement: TestViewElement, filter: boolean){
        if (viewElement.type != TreeItemType.Trace && viewElement.type != TreeItemType.TestGroup)
            throw new Error("CT Execute called on invalid element")

<<<<<<< HEAD
        this._isExecuting = true;
=======
        // Reset canceled
        this._executeCanceled = false;
>>>>>>> cd2bd8b3

        // Set status bar
        let statusBarMessage = Window.setStatusBarMessage('Executing test cases');

        // Setup loading window
        return window.withProgress({
            location: ProgressLocation.Notification,
            title: "Running test generation",
            cancellable: true
        }, (progress, token) => {
            token.onCancellationRequested(() => {
                console.log("User canceled the test execution");
                this._ctFeature.cancelExecution();
            });

            // Do the execute request
            return new Promise(async (resolve, reject) => {
                try {
                    this.showCancelButton(true);
                    if (viewElement.type == TreeItemType.Trace){
                        // Reference the trace view item for which tests are being executed
                        this._currentlyExecutingTraceViewItem = viewElement;

                        // Check if we have generated first
                        if (viewElement.getChildren().length < 1)
                            await this.ctGenerate(viewElement);

                        // Request execute
                        await this._ctFeature.requestExecute(viewElement.label, filter, undefined, progress)
                    }
                    else if (viewElement.type == TreeItemType.TestGroup){
                        // Reference the trace view item for which tests are being executed
                        this._currentlyExecutingTraceViewItem = viewElement.getParent();

                        // Find range from group description
                        let strRange : string[] = viewElement.description.toString().split('-');
                        let range : NumberRange = {
                            start: Number(strRange[0]),
                            end: Number(strRange[1])
                        };
            
                        // Request execute with range
                        await this._ctFeature.requestExecute(viewElement.getParent().label, filter, range)
                    }

                    // Resolve action
                    resolve();

                } catch(error) {
                    this._executeCanceled = true;
                    reject(error)
                } finally {
                    // Handle that execution of tests has finished
                    this.testExecutionFinished();
                    this.showCancelButton(false);
                    this.saveCTs();

                    // Remove status bar message
                    statusBarMessage.dispose();
                }
            });
        });
        
    }

    private registerCommand = (command: string, callback: (...args: any[]) => any) => {
        let disposable = commands.registerCommand(command, callback)
        this._context.subscriptions.push(disposable);
        return disposable;
    };
}

interface completeCT{
    symbolName: string,
    traces: traceWithTestResults[]
}

interface traceWithTestResults{
    trace: CTTrace,
    testCases: CTTestCase[]
}<|MERGE_RESOLUTION|>--- conflicted
+++ resolved
@@ -20,12 +20,7 @@
     private _resultProvider: CTResultDataProvider;
     private _currentlyExecutingTraceViewItem: TestViewElement;
     private _testCaseBatchRange: NumberRange = {start: 0, end: 0};
-<<<<<<< HEAD
-    private _isExecuting = false;
-=======
-    private _batchSizeModifier: number = 1;
     private _executeCanceled: boolean = false;
->>>>>>> cd2bd8b3
 
     constructor(
         private _ctFeature: CombinantorialTestingFeature, 
@@ -132,11 +127,7 @@
     }
 
     private testExecutionFinished()
-    {   
-        if(!this._isExecuting)
-            return;
-
-        this._isExecuting = false;  
+    {    
         this._testCaseBatchRange.end = 0;
         this._testCaseBatchRange.start = 0;
 
@@ -373,12 +364,8 @@
         if (viewElement.type != TreeItemType.Trace && viewElement.type != TreeItemType.TestGroup)
             throw new Error("CT Execute called on invalid element")
 
-<<<<<<< HEAD
-        this._isExecuting = true;
-=======
         // Reset canceled
         this._executeCanceled = false;
->>>>>>> cd2bd8b3
 
         // Set status bar
         let statusBarMessage = Window.setStatusBarMessage('Executing test cases');
