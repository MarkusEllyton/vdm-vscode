import * as fs from 'fs';
import * as vscode from 'vscode';
import * as Util from "./Util"
import { commands, Disposable, ExtensionContext, Uri, window as Window } from "vscode";
import { ClientCapabilities, Location, Position, Range, ServerCapabilities, StaticFeature} from "vscode-languageclient";
import { CTDataProvider, CTElement, treeItemType } from "./CTTreeDataProvider";

import { ExperimentalCapabilities, CTTestCase, VerdictKind, CTTrace, CTSymbol, CTFilterOption, CTResultPair, CTTracesParameters, CTTracesRequest, CTGenerateParameters, CTGenerateRequest, CTExecuteParameters, CTExecuteRequest, NumberRange} from "./protocol.lspx";
import { SpecificationLanguageClient } from "./SpecificationLanguageClient";

export class CombinantorialTestingFeature implements StaticFeature {
    private _client: SpecificationLanguageClient;
    private _context: ExtensionContext;
    private _runCTDisp: Disposable;
    private _lastUri: Uri;
    private _ctDataprovider: CTDataProvider;
    private _ctTreeView : CTTreeView;

    constructor(client: SpecificationLanguageClient, context: ExtensionContext, private _filterHandler?: CTFilterHandler) {
        this._client = client;
        this._context = context;
    }
    
    fillClientCapabilities(capabilities: ClientCapabilities): void {
        if(!capabilities.experimental)
            capabilities.experimental = { combinatorialTesting: true };
        else
            Object.assign(capabilities.experimental, {combinatorialTesting: true});
    }

    initialize(capabilities: ServerCapabilities<ExperimentalCapabilities>): void {
        // If server supports CT
        if (capabilities?.experimental?.combinatorialTestProvider) { 
            this.setButtonsAndContext()

            // Register data provider and view
            this._ctDataprovider = new CTDataProvider();
<<<<<<< HEAD
            this._ctTreeView = window.createTreeView('ctView', {treeDataProvider: this._ctDataprovider})
            this._context.subscriptions.push(this._ctTreeView);

            this._context.subscriptions.push(this._ctTreeView.onDidExpandElement(e => this.requestGenerate(e.element)));
=======
            this._ctTreeView = new CTTreeView(this._context, this._ctDataprovider)

>>>>>>> d718027a

            // TODO Remove
            this.registerCommand('extension.saveCT', () => {
                let case1 : CTResultPair = {case: "seq1", result: "1"}
                let case2 : CTResultPair = {case: "seq2", result: "2"}
                let case3 : CTResultPair = {case: "seq3", result: "3"}
                let case4 : CTResultPair = {case: "seq4", result: "4"}
        
                let res1: CTTestCase = {id: 1, verdict: VerdictKind.Passed, sequence: [case1,case2]}
                let res2: CTTestCase = {id: 2, verdict: VerdictKind.Failed, sequence: [case3]}
                let res3: CTTestCase = {id: 3, verdict: VerdictKind.Filtered, sequence: [case4]}
                
                let loc1: Location = {uri: "uri/location/1", range: Range.create(Position.create(1,0),Position.create(1,1))}
                let loc2: Location = {uri: "uri/location/2", range: Range.create(Position.create(2,0),Position.create(2,1))}
        
                let trace1: CTTrace = {name: "trace1", verdict: VerdictKind.Passed, location: loc1}
                let trace2: CTTrace = {name: "trace2", verdict: VerdictKind.Failed, location: loc2}
        
                let ctsym = {name: "classA", traces:[trace1, trace2]}
                
                this.saveCT(ctsym, vscode.workspace?.workspaceFolders[0].uri)
                
            });

            // TODO Remove
            let filepath = Uri.joinPath( vscode.workspace?.workspaceFolders[0].uri, ".generated", "Combinatorial_Testing", "classA"+".json").fsPath;
            this.registerCommand('extension.loadCT', () => this.loadCT(filepath));
        
        	if(this._filterHandler)
            {
                this.registerCommand('extension.setCTFilter', () => this._filterHandler.setCTFilter());
                this.registerCommand("extension.filteredCTexecution", () => {this.requestExecute("test", true)}); //TODO how do we pass the correct trace name here?
            }

            this.registerCommand("extension.getCTOutline",          () => this.requestTraces());
            this.registerCommand("extension.generateCTsForTrace",   (e) => this.requestGenerate(e));
            this.registerCommand("extension.executeTrace",    () => this.requestExecute("DEFAULT`Test2")); //TODO how do we pass the correct trace name here?

            this.registerCommand("extension.sendToInterpreter",     () => this.sendToInterpreter("test")); //TODO how do we pass the correct test here?
            this.registerCommand("extension.filterPassedCTs",       () => this._ctDataprovider.filterPassedTests());
            this.registerCommand("extension.filterInconclusiveCTs", () => this._ctDataprovider.filterInconclusiveTests());
        }
    }

    private registerCommand = (command: string, callback: (...args: any[]) => any) => {
        let disposable = commands.registerCommand(command, callback)
        this._context.subscriptions.push(disposable);
        return disposable;
    };

    private saveCT(ctsym: CTSymbol, saveUri: Uri) { // FIXME This needs to be changed, as the Trace type no longer include the TestCase's
        // Get workspace folder from save uri
        let workspaceFolder = vscode.workspace.getWorkspaceFolder(saveUri)

        // Create full path
        let savePath = Uri.joinPath(workspaceFolder.uri, ".generated", "Combinatorial_Testing", ctsym.name+".json").fsPath;

        // Ensure that path exists
        Util.ensureDirectoryExistence(savePath)
        
        // Convert data into JSON
        let data = JSON.stringify(ctsym);

        // Asynchronouse save
        fs.writeFile(savePath, data, (err) => {
            if (err) throw err;
            console.log('Write call finished');
        })
    }

    private async loadCT(filepath : string) : Promise<CTSymbol>{
        return new Promise(async (resolve, reject) => {
            // Asynchroniouse read of filepath
            fs.readFile(filepath, (err, data) => {
                if (err) {
                    reject(err);
                    throw err;
                }

                // Convert JSON to CTSymbol
                let ctsym : CTSymbol = JSON.parse(data.toString());
                return resolve(ctsym)
            });
        })
    }

    private async sendToInterpreter(test?){

    }

    private async requestTraces(uri?: Uri){
        Window.setStatusBarMessage('Requesting Combinatorial Test Trace Overview', 2000);

        try {
            // Setup message parameters
            let params: CTTracesParameters = {};
            if (uri)
                params.uri = uri.toString();

            // Send request
            const symbols = await this._client.sendRequest(CTTracesRequest.type, params);
            
            // Pass CTSymbols to ct data provider to build the tree outline
            this._ctDataprovider.updateOutline(symbols);
        }
        catch (err) {
            Window.showInformationMessage("Combinatorial Test - trace request failed. " + err);
        }
    }

    private async requestGenerate(element?: CTElement){
        // If there is an element but it's not a trace, abort.
        if (element != undefined && element.type != treeItemType.Trace){
            return;
        }

        Window.setStatusBarMessage('Generating test cases', 2000); // TODO match time with request time
        let name : string;

        try {
            // Prompt user selection of trace if non was specified
            if (element == undefined){
                name = await this.uiSelectTrace();
            }
            else {
                name = element.label;
            }

            // If user did exit the selection abort request
            if (name == undefined)
                return;

            // Setup message parameters
            let params: CTGenerateParameters = {name: name};

            // Send request
            // TODO Add loading information message
            const res = await this._client.sendRequest(CTGenerateRequest.type, params);
            
            // Pass the number of tests to ct data provider to add them to the tree
            this._ctDataprovider.setNumberOfTests(res.numberOfTests, name);
        }
        catch (err) {
            Window.showInformationMessage("Combinatorial Test - generation request failed: " + err);
        }
    }

    private async requestExecute(name: string, filtered: boolean = false, range?: NumberRange){
        Window.setStatusBarMessage('Executing test cases', 2000); // TODO match time with request time

        try {
            // Setup message parameters
            let params: CTExecuteParameters = {name: name};
            if (filtered){
                this._filterHandler.setCTFilter();
                params.filter = await this._filterHandler.getCTFilter();
            }
            if (range)
                params.range = range;
            

            // Send request
            // TODO Add loading information message
            const tests = await this._client.sendRequest(CTExecuteRequest.type, params);
            
            // Pass a new test batch to ct data provider to update test verdicts
            this._ctDataprovider.updateTestVerdicts(tests, name);
        }
        catch (err) {
            Window.showInformationMessage("Combinatorial Test - generation request failed: " + err);
        }
    } 

    private async uiSelectTrace() : Promise<string> {
        return new Promise<string>(async resolve => {
            let traces = this._ctDataprovider.getTraceNames();
            let res : string;
            if (traces.length < 1)
                Window.showInformationMessage("Request failed: No traces available")
            else {
                await Window.showQuickPick(traces, {canPickMany: false}).then(trace => res = trace)
            }
            resolve(res)
        });
    }

    private setButtonsAndContext(){
        vscode.commands.executeCommand( 'setContext', 'vdm-ct-show-view', true );
        vscode.commands.executeCommand( 'setContext', 'vdm-ct-show-filter-button', true );
        vscode.commands.executeCommand( 'setContext', 'vdm-ct-show-set-execute-filter-button', true );
    }
}

export interface CTFilterHandler {
    setCTFilter() : void;
    getCTFilter() : Promise<CTFilterOption[]>;
}

class CTTreeView {
    private _context: ExtensionContext;
    private _view: vscode.TreeView<CTElement>;
    private _provider: CTDataProvider;

    constructor(context:ExtensionContext, provider: CTDataProvider){
        this._context = context;
        this._provider = provider;

        // Create view
        let options : vscode.TreeViewOptions<CTElement> = {
            treeDataProvider: this._provider, 
            showCollapseAll: true
        }
        this._view = Window.createTreeView('ctView', options)
        this._context.subscriptions.push(this._view);

        // Register view behavior
        this._context.subscriptions.push(this._view.onDidExpandElement(e => this.onDidExpandElement(e.element)));
        this._context.subscriptions.push(this._view.onDidChangeSelection(e => this.onDidChangeSelection(e.selection[0])));


        // Display buttons
        this.setButtonsAndContext();
    }

    setButtonsAndContext(){

    }

    onDidExpandElement(e : CTElement){
        
    }

    onDidCollapseElement(e : CTElement){
        // Currently no intended behavior
    }

    onDidChangeSelection(e : CTElement){
        // TODO For test case, view the test sequence
    }
}<|MERGE_RESOLUTION|>--- conflicted
+++ resolved
@@ -35,15 +35,7 @@
 
             // Register data provider and view
             this._ctDataprovider = new CTDataProvider();
-<<<<<<< HEAD
-            this._ctTreeView = window.createTreeView('ctView', {treeDataProvider: this._ctDataprovider})
-            this._context.subscriptions.push(this._ctTreeView);
-
-            this._context.subscriptions.push(this._ctTreeView.onDidExpandElement(e => this.requestGenerate(e.element)));
-=======
             this._ctTreeView = new CTTreeView(this._context, this._ctDataprovider)
-
->>>>>>> d718027a
 
             // TODO Remove
             this.registerCommand('extension.saveCT', () => {
