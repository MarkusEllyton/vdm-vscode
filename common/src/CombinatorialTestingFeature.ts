import * as fs from 'fs';
import * as vscode from 'vscode';
import * as Util from "./Util"
import { commands, ExtensionContext, ProgressLocation, Uri, window, window as Window, workspace } from "vscode";
import { CancellationTokenSource, ClientCapabilities, ErrorCodes, ServerCapabilities, StaticFeature} from "vscode-languageclient";
import { CTDataProvider, TestViewElement, TreeItemType } from "./CTDataProvider";
import * as protocol2code from 'vscode-languageclient/lib/protocolConverter';
import { ExperimentalCapabilities, CTTestCase, CTTrace, CTSymbol, CTFilterOption, CTTracesParameters, CTTracesRequest, CTGenerateParameters, CTGenerateRequest, CTExecuteParameters, CTExecuteRequest, NumberRange} from "./protocol.lspx";
import { SpecificationLanguageClient } from "./SpecificationLanguageClient";
import { CTResultElement, CTResultDataProvider } from './CTResultDataProvider';
import path = require('path');

export class CombinantorialTestingFeature implements StaticFeature {
    private _client: SpecificationLanguageClient;
    private _context: ExtensionContext;
    private _ctTreeView : CTTreeView;
    private _cancelToken: CancellationTokenSource;
    private _generateCalls : number = 0;

    constructor(client: SpecificationLanguageClient, context: ExtensionContext, 
        private _filterHandler?: CTFilterHandler, 
        private _interpreterHandler?: CTInterpreterHandler) {
        this._client = client;
        this._context = context;
    }
    
    fillClientCapabilities(capabilities: ClientCapabilities): void {
        if(!capabilities.experimental)
            capabilities.experimental = { combinatorialTesting: true };
        else
            Object.assign(capabilities.experimental, {combinatorialTesting: true});
    }

    initialize(capabilities: ServerCapabilities<ExperimentalCapabilities>): void {
        // If server supports CT
        if (capabilities?.experimental?.combinatorialTestProvider) { 
            // Register data provider and view
            this._ctTreeView = new CTTreeView(this, this._context, true);

            // Set filter
            if (this._filterHandler)
                this.registerCommand('extension.ctSetFilter', () => this._filterHandler.setCTFilter());

            this.registerCommand('extension.ctCancel', () => this.cancelExecution());
        }
    }

    private registerCommand = (command: string, callback: (...args: any[]) => any) => {
        let disposable = commands.registerCommand(command, callback)
        this._context.subscriptions.push(disposable);
        return disposable;
    };

    public async requestTraces(uri?: Uri) : Promise<CTSymbol[]>{
        Window.setStatusBarMessage('Requesting Combinatorial Test Trace Overview', 2000);

        try {
            // Setup message parameters
            let params: CTTracesParameters = {};
            if (uri)
                params.uri = uri.toString();

            // Send request
            const symbols = await this._client.sendRequest(CTTracesRequest.type, params);
            return symbols;
        }
        catch (err) {
            Window.showInformationMessage("Combinatorial Test - trace request failed. " + err);
        }
    }

    public async requestGenerate(name: string) : Promise<number> {
        try {
            // Setup message parameters
            let params: CTGenerateParameters = {name: name};

            // Send request
            // TODO Add loading information message
            const res = await this._client.sendRequest(CTGenerateRequest.type, params);
            return res.numberOfTests;
        }
        catch (err) {
            Window.showInformationMessage("Combinatorial Test - generation request failed: " + err);
        }
    }

    public async requestExecute(name: string, filtered: boolean = false, range?: NumberRange){
        // Check if already running an execution
        if (this._cancelToken){
            Window.showInformationMessage("Combinatorial Test - execute request failed: An execution is already running");
            return;
        }

        // Generate cancel token
        this._cancelToken = new CancellationTokenSource();
        this._context.subscriptions.push(this._cancelToken);

        try {
            // Setup message parameters
            let params: CTExecuteParameters = {name: name};
            if (filtered){
                params.filter = await this._filterHandler.getCTFilter();
            }
            if (range)
                params.range = range;

            // Setup partial result handler
            let partialResultToken = this.generateToken();
            params.partialResultToken = partialResultToken
            var partialResultHandlerDisposable = this._client.onProgress(CTExecuteRequest.resultType, partialResultToken, (tests) => this.handleExecutePartialResult(tests, name));

            // Send request
            this._ctTreeView.showCancelButton(true);
            const tests = await this._client.sendRequest(CTExecuteRequest.type, params, this._cancelToken.token);

            // If not using progress token, update test results
            if (tests != null)
                this._ctTreeView.setTestResults(name, tests)
        }
        catch (err) {
            if (err?.code == ErrorCodes.RequestCancelled){
                if (err?.data != null){
                    this._ctTreeView.setTestResults(name, err.data);
                }
            }
            else {
                Window.showInformationMessage("Combinatorial Test - execute request failed: " + err);
            }
        }
        finally{
            this._ctTreeView.saveCTs();
        }

        // Clean-up
        this._cancelToken.dispose();
        this._cancelToken = undefined;
        partialResultHandlerDisposable?.dispose();
        this._ctTreeView.showCancelButton(false);
    } 

    cancelExecution(){
        this._cancelToken?.cancel();
    }

    sendToInterpreter(trace: string, test:number){
        this._interpreterHandler.sendToInterpreter(trace,test);
    }

    private handleExecutePartialResult(tests: CTTestCase[], trace: string){
        if (tests)
            this._ctTreeView.setTestResults(trace, tests);
        else
            Window.showInformationMessage("CT Received Progress without any tests");
    }

    private generateToken() : string {
        return "CombinatorialTestToken-"+Date.now().toString()+(this._generateCalls++).toString();
    }
}

export interface CTFilterHandler {
    setCTFilter(): void;
    getCTFilter(): CTFilterOption[];
}

export interface CTInterpreterHandler {
    sendToInterpreter(trace : string, test : number): void;
}

export class CTTreeView {
    private _testView: vscode.TreeView<TestViewElement>;
    private _resultView: vscode.TreeView<CTResultElement>;
    public currentTraceName: string;
    private _combinatorialTests: completeCT[] = [];
    private readonly _savePath: Uri;
    private _testProvider: CTDataProvider;
    private _resultProvider: CTResultDataProvider;
    private _currentlyExecutingTraceViewItem: TestViewElement;
    public FilterTests: boolean = false;

    constructor(
        private _ctFeature: CombinantorialTestingFeature, 
        private _context:ExtensionContext, 
        canFilter: boolean = false
        ){

        this._testProvider = new CTDataProvider(this);
        this._resultProvider = new CTResultDataProvider();

        // Set save path and load cts
        this._savePath = Uri.joinPath(Uri.parse(this._context.extensionPath), ".generated", "Combinatorial Testing");

        // Create test view
        let testview_options : vscode.TreeViewOptions<TestViewElement> = {
            treeDataProvider: this._testProvider, 
            showCollapseAll: true
        }
        this._testView = Window.createTreeView('ctView', testview_options)
        this._context.subscriptions.push(this._testView);

        // Create results view
        let resultview_options : vscode.TreeViewOptions<CTResultElement> = {
            treeDataProvider: this._resultProvider, 
            showCollapseAll: true
        }
        this._resultView = Window.createTreeView('ctResultView', resultview_options)
        this._context.subscriptions.push(this._resultView);

        // Register view behavior
        this._context.subscriptions.push(this._testView.onDidExpandElement(e => this.onDidExpandElement(e.element)));
        this._context.subscriptions.push(this._testView.onDidCollapseElement(e => this.onDidCollapseElement(e.element)));
        this._context.subscriptions.push(this._testView.onDidChangeSelection(e => this.onDidChangeSelection(e.selection[0])));

        // Set button behavior
        this.setButtonsAndContext(canFilter);

        // Show view
        vscode.commands.executeCommand( 'setContext', 'vdm-ct-show-view', true );
    }

    public getSymbolNames(): string[]{
        return this._combinatorialTests.map(ct => ct.symbolName);
    }

    public getTraces(symbolName: string): CTTrace[]{
        return this._combinatorialTests.find(ct => ct.symbolName == symbolName).traces.map(twr => twr.trace);
    }

    public getNumberOftests(traceName: string): number {
        return [].concat(...this._combinatorialTests.map(symbol => symbol.traces)).find(twr => twr.trace.name == traceName).testCases.length;
    }

    public getTestResults(range: NumberRange, traceName: string): CTTestCase[]{
        let traces = [].concat(...this._combinatorialTests.map(symbol => symbol.traces));
        let traceWithResult = traces.find(twr => twr.trace.name == traceName);
        return traceWithResult.testCases.slice(range.start, range.end);
    }

    public saveCTs() {            
        this._combinatorialTests.forEach(ct => {
            // Create full path
            let path = Uri.joinPath(this._savePath, ct.symbolName+".json").fsPath;

            // Ensure that path exists
            Util.ensureDirectoryExistence(path)
        
            // Convert data into JSON
            let json = JSON.stringify(ct);

            // Asynchronouse save
            fs.writeFile(path, json, (err) => {
                if (err) throw err;
                console.log('Write call finished');
            })
        });                   
    }

    private async loadCTs() : Promise<completeCT[]>{
        return new Promise(async (resolve, reject) => {
            // Asynchroniouse read of filepath
            let files = fs.readdirSync(this._savePath.fsPath, {withFileTypes: true});
            let completeCTs: completeCT[] = [];
            files.forEach(f => {
                let file:fs.Dirent = f;
                if(file.isFile && file.name.includes(".json"))
                {
                    let ctFile = fs.readFileSync(this._savePath.fsPath + path.sep + file.name).toString();
                    try{
                        completeCTs.push(JSON.parse(ctFile));
                    }
                    catch(err)
                    {
                        reject(err);
                        throw err;
                    }
                }
            });
            resolve(completeCTs);
        })
    }

    public setTestResults(traceName: string, testCases: CTTestCase[]){
        let traceWithResult = [].concat(...this._combinatorialTests.map(symbol => symbol.traces)).find(twr => twr.trace.name == traceName);
        // Update test results for tests in the trace
        for(let i = 0; i < testCases.length; i++)
        {
            let oldTestCase: CTTestCase = traceWithResult.testCases.find(tc => tc.id == testCases[i].id);
            oldTestCase.sequence = testCases[i].sequence;
            oldTestCase.verdict = testCases[i].verdict;
        }

        // // Find the group element(s) that should update its view
        this._currentlyExecutingTraceViewItem.getChildren().forEach(ge => {
            // Get group range from the groups label
            let numberRange : number[] = ge.description.toString().split('-').map(str => parseInt(str));
            // Notify of data changes for the group view if test ids are within group range
            if(numberRange[0] <= testCases[testCases.length-1].id && numberRange[1] >= testCases[0].id)
                this._testProvider.rebuildViewFromElement(ge);
        });
    }

    setButtonsAndContext(canFilter: boolean){
        ///// Show options ///////
        if (canFilter){
            vscode.commands.executeCommand( 'setContext', 'vdm-ct-show-filter-button', true );
            vscode.commands.executeCommand( 'setContext', 'vdm-ct-show-set-execute-filter-button', true );
        }
        this.showCancelButton(false);

        ///// Command registration //////
        if(canFilter) {
            this.registerCommand("extension.ctFilteredExecute", (e) => this.ctFilteredExecute(e));
        }
        this.registerCommand("extension.ctRebuildOutline",      () => this.ctRebuildOutline());
        this.registerCommand("extension.ctFullExecute",         ()  => this.ctFullExecute());
        this.registerCommand("extension.ctExecute",             (e) => this.ctExecute(e));
        this.registerCommand("extension.ctGenerate",            (e) => this.ctGenerate(e));
<<<<<<< HEAD
        this.registerCommand("extension.toggleFilteringForTestGroup",      (e)  => this._testProvider.toggleFilteringForTestGroup(e));
        this.registerCommand("extension.ctSendToInterpreter",   (e) => this.ctSendToInterpreter(e));
=======
        this.registerCommand("extension.toggleFilteringForTestGroups",      ()  => this._testProvider.toggleFilteringForTestGroups());
        this.registerCommand("extension.ctSendToInterpreter",   (e) => this.ctSendToInterpreter());
>>>>>>> 35008e2e
        this.registerCommand("extension.goToTrace",   (e) => this.ctGoToTrace(e));
    }

    showCancelButton(show: boolean) {
        vscode.commands.executeCommand('setContext', 'vdm-ct-show-run-buttons', !show);
        vscode.commands.executeCommand('setContext', 'vdm-ct-show-cancel-button', show);
    }
    
    async ctGoToTrace(viewElement:TestViewElement) {

        if(viewElement.type != TreeItemType.Trace)
            return;

        let trace: CTTrace = [].concat(...this._combinatorialTests.map(symbol => symbol.traces)).find(twr => twr.trace.name == viewElement.label).trace;
        if(!trace)
            return;

        // Find path of trace
        let path = Uri.parse(trace.location.uri.toString()).path;

        // Open the specification file containing the trace
        let doc = await workspace.openTextDocument(path);
        
        // Show the file
        window.showTextDocument(doc.uri, { selection: protocol2code.createConverter().asRange(trace.location.range) , viewColumn: 1 })
    }

    async ctFilteredExecute(viewElement: TestViewElement) {
        this.execute(viewElement, true)
    }

    async ctRebuildOutline() {
        if(this._testProvider.getRoots().length > 0)
            this._combinatorialTests = (await this._ctFeature.requestTraces()).map(symbol => {return {symbolName: symbol.name, traces: symbol.traces.map(trace => {return {trace: trace, testCases: []}})}});
        else
        {
            await Promise.all([this.loadCTs().catch(r => Promise.resolve<completeCT[]>([{symbolName: "", traces: []}])), this._ctFeature.requestTraces()]).then(res =>
                {
                    // Check if existing outline matches servers
                    let traceOutlines = res[1].map(symbol => {return {symbolName: symbol.name, traces: symbol.traces.map(trace => {return {trace: trace, testCases: []}})}});
                    this._combinatorialTests = !this.ctOutlinesMatch(traceOutlines,  res[0]) ? traceOutlines : res[0];
                });
        }          

        // Notify tree view of data update
        this._testProvider.rebuildViewFromElement();
    }

    private ctOutlinesMatch(ctSymbols1:completeCT[], ctSymbols2:completeCT[]): boolean{
        if(ctSymbols1.length != ctSymbols2.length)
            return false;
        
        for(let i = 0; i < ctSymbols1.length; i++)
        {
            if(ctSymbols1[i].traces.length != ctSymbols2[i].traces.length)
                return false;
            
            for(let l = 0; l < ctSymbols1[i].traces.length; l++)
            {
                if(ctSymbols1[i].traces[l].trace.name != ctSymbols2[i].traces[l].trace.name)
                    return false;
            }
        }
        return true;
    }

    async ctFullExecute() {
        // TODO Maybe switch symbol for a "cancel" symbol and include another command?

        // Run Execute on all traces of all symbols
        await this._testProvider.getRoots().forEach(async symbolElement => {
            await symbolElement.getChildren().forEach(async traceElement => { 
                await this.ctExecute(traceElement);
            })
        });
    }

    async ctExecute(viewElement: TestViewElement) {
        this.execute(viewElement, false);
    }

    async ctGenerate(viewElement: TestViewElement) {
        // Set status bar
        let statusBarMessage = Window.setStatusBarMessage('Generating test cases');

        // Setup loading window
        window.withProgress({
            location: {viewId: "ctView"},
            title: "Running test generation",
            cancellable: false
        }, (progress, token) => {
            token.onCancellationRequested(() => {
                console.log("User canceled the test generation");
            });

            // Do the generate request
            return new Promise(async resolve => {
                // Request generate from server
                const numberOfTests = await this._ctFeature.requestGenerate(viewElement.label);
                
                // Check if number of tests from server matches local number of tests
                let traceWithTestResults: traceWithTestResults = [].concat(...this._combinatorialTests.map(symbol => symbol.traces)).find(twr => twr.trace.name == viewElement.label);
                if(traceWithTestResults.testCases.length != numberOfTests)
                {
                    traceWithTestResults.testCases = [];
                    // Instatiate testcases for traces.
                    for(let i = 1; i <= numberOfTests; i++)
                        traceWithTestResults.testCases.push({id: i, verdict: null, sequence: []});
                }            
        
                this._testProvider.rebuildViewFromElement(viewElement); 
                
                // Remove status bar message
                statusBarMessage.dispose();

                // Resolve action
                resolve();
            });
        });
    }

    ctSendToInterpreter(e: TestViewElement): void {
        let trace = e.getParent().getParent().label;
        let test = Number(e.label);
        this._ctFeature.sendToInterpreter(trace, test);
    }

    onDidExpandElement(viewElement : TestViewElement){
        if (viewElement.type == TreeItemType.Trace && viewElement.getChildren().length < 1)
            this.ctGenerate(viewElement);
        
        if (viewElement.type == TreeItemType.TestGroup)
        {
            this._testProvider.elementExpanded(viewElement);
            this._testProvider.rebuildViewFromElement(viewElement);
        }
    }   

    onDidCollapseElement(viewElement : TestViewElement){
        //throw new Error('Method not implemented.');
        if (viewElement.type == TreeItemType.TestGroup)
            this._testProvider.elementCollapsed(viewElement);
    }

    onDidChangeSelection(viewElement : TestViewElement){
        if(viewElement.type == TreeItemType.Test)
            // Get the trace label name from the view items grandparent and find the corresponding trace in _combinatorialTests and set/show the test sequence in the result view
            this._resultProvider.setTestSequenceResults([].concat(...this._combinatorialTests.map(symbol => symbol.traces)).find(twr => twr.trace.name == viewElement.getParent().getParent().label).testCases.find(testResult => testResult.id+"" == viewElement.label).sequence);     
    }

    private async execute(viewElement: TestViewElement, filter: boolean){
        if (viewElement.type != TreeItemType.Trace && viewElement.type != TreeItemType.TestGroup)
            throw new Error("CT Execute called on invalid element")

        // Set status bar
        let statusBarMessage = Window.setStatusBarMessage('Executing test cases');

        // Setup loading window
        window.withProgress({
            location: ProgressLocation.Notification,
            title: "Running test generation",
            cancellable: true
        }, (progress, token) => {
            token.onCancellationRequested(() => {
                console.log("User canceled the test execution");
                this._ctFeature.cancelExecution();
            });

            // Do the execute request
            return new Promise(async resolve => {
                if (viewElement.type == TreeItemType.Trace){
                    // Reference the trace view item for which tests are being executed
                    this._currentlyExecutingTraceViewItem = viewElement;

                    // Check if we have generated first
                        await this.ctGenerate(viewElement);

        
                    // Request execute
                    await this._ctFeature.requestExecute(viewElement.label, filter)
                }
                else if (viewElement.type == TreeItemType.TestGroup){
                    // Reference the trace view item for which tests are being executed
                    this._currentlyExecutingTraceViewItem = viewElement.getParent();

                    // Find range from group description
                    let strRange : string[] = viewElement.description.toString().split('-');
                    let range : NumberRange = {
                        start: Number(strRange[0]),
                        end: Number(strRange[1])
                    };
        
                    // Request execute with range
                    await this._ctFeature.requestExecute(viewElement.getParent().label, filter, range)
                }
                
                // Remove status bar message
                statusBarMessage.dispose();

                // Resolve action
                resolve();
            });
        });
        
    }

    private registerCommand = (command: string, callback: (...args: any[]) => any) => {
        let disposable = commands.registerCommand(command, callback)
        this._context.subscriptions.push(disposable);
        return disposable;
    };
}

interface completeCT{
    symbolName: string,
    traces: traceWithTestResults[]
}

interface traceWithTestResults{
    trace: CTTrace,
    testCases: CTTestCase[]
}<|MERGE_RESOLUTION|>--- conflicted
+++ resolved
@@ -315,13 +315,8 @@
         this.registerCommand("extension.ctFullExecute",         ()  => this.ctFullExecute());
         this.registerCommand("extension.ctExecute",             (e) => this.ctExecute(e));
         this.registerCommand("extension.ctGenerate",            (e) => this.ctGenerate(e));
-<<<<<<< HEAD
-        this.registerCommand("extension.toggleFilteringForTestGroup",      (e)  => this._testProvider.toggleFilteringForTestGroup(e));
+        this.registerCommand("extension.toggleFilteringForTestGroups",      ()  => this._testProvider.toggleFilteringForTestGroups());
         this.registerCommand("extension.ctSendToInterpreter",   (e) => this.ctSendToInterpreter(e));
-=======
-        this.registerCommand("extension.toggleFilteringForTestGroups",      ()  => this._testProvider.toggleFilteringForTestGroups());
-        this.registerCommand("extension.ctSendToInterpreter",   (e) => this.ctSendToInterpreter());
->>>>>>> 35008e2e
         this.registerCommand("extension.goToTrace",   (e) => this.ctGoToTrace(e));
     }
 
