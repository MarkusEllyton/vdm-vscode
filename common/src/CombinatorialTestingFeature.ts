import * as fs from 'fs';
import * as vscode from 'vscode';
import * as Util from "./Util"
import { commands, Disposable, ExtensionContext, Uri, window, window as Window, workspace } from "vscode";
import { CancellationTokenSource, ClientCapabilities, ErrorCodes, Location, Position, Range, ServerCapabilities, StaticFeature, Trace} from "vscode-languageclient";
import { CTDataProvider, CTElement, CTtreeItemType } from "./CTDataProvider";
import * as protocol2code from 'vscode-languageclient/lib/protocolConverter';
import { ExperimentalCapabilities, CTTestCase, VerdictKind, CTTrace, CTSymbol, CTFilterOption, CTResultPair, CTTracesParameters, CTTracesRequest, CTGenerateParameters, CTGenerateRequest, CTExecuteParameters, CTExecuteRequest, NumberRange} from "./protocol.lspx";
import { SpecificationLanguageClient } from "./SpecificationLanguageClient";
import { CTResultElement, CTResultDataProvider } from './CTResultDataProvider';
<<<<<<< HEAD
import { time } from 'console';
=======
import { trace } from 'console';
import path = require('path');
>>>>>>> d4aa1421

export class CombinantorialTestingFeature implements StaticFeature {
    private _client: SpecificationLanguageClient;
    private _context: ExtensionContext;
    private _ctDataprovider: CTDataProvider;
    private _ctTreeView : CTTreeView;
    private _ctResultDataprovider: CTResultDataProvider;
    private _cancelToken: CancellationTokenSource;
    private _generateCalls : number = 0;

    constructor(client: SpecificationLanguageClient, context: ExtensionContext, private _filterHandler?: CTFilterHandler) {
        this._client = client;
        this._context = context;
    }
    
    fillClientCapabilities(capabilities: ClientCapabilities): void {
        if(!capabilities.experimental)
            capabilities.experimental = { combinatorialTesting: true };
        else
            Object.assign(capabilities.experimental, {combinatorialTesting: true});
    }

    initialize(capabilities: ServerCapabilities<ExperimentalCapabilities>): void {
        // If server supports CT
        if (capabilities?.experimental?.combinatorialTestProvider) { 
            // Register data provider and view
            this._ctDataprovider = new CTDataProvider();
            this._ctResultDataprovider = new CTResultDataProvider();
            this._ctTreeView = new CTTreeView(this, this._context, this._ctDataprovider, this._ctResultDataprovider, true);

            // Set filter
            if (this._filterHandler)
                this.registerCommand('extension.ctSetFilter', () => this._filterHandler.setCTFilter());

            this.registerCommand('extension.ctCancel', () => this._cancelToken?.cancel() );
        }
    }

    private registerCommand = (command: string, callback: (...args: any[]) => any) => {
        let disposable = commands.registerCommand(command, callback)
        this._context.subscriptions.push(disposable);
        return disposable;
    };

    public async requestTraces(uri?: Uri) : Promise<CTSymbol[]>{
        Window.setStatusBarMessage('Requesting Combinatorial Test Trace Overview', 2000);

        try {
            // Setup message parameters
            let params: CTTracesParameters = {};
            if (uri)
                params.uri = uri.toString();

            // Send request
            const symbols = await this._client.sendRequest(CTTracesRequest.type, params);
            return symbols;
        }
        catch (err) {
            Window.showInformationMessage("Combinatorial Test - trace request failed. " + err);
        }
    }

    public async requestGenerate(name: string) : Promise<number> {
        Window.setStatusBarMessage('Generating test cases', 2000); // TODO match time with request time

        try {
            // Setup message parameters
            let params: CTGenerateParameters = {name: name};

            // Send request
            // TODO Add loading information message
            const res = await this._client.sendRequest(CTGenerateRequest.type, params);
            return res.numberOfTests;
        }
        catch (err) {
            Window.showInformationMessage("Combinatorial Test - generation request failed: " + err);
        }
    }

    public async requestExecute(name: string, filtered: boolean = false, range?: NumberRange){
        // Check if already running an execution
        if (this._cancelToken){
            Window.showInformationMessage("Combinatorial Test - execute request failed: An execution is already running");
            return;
        }

        Window.setStatusBarMessage('Executing test cases', 2000); // TODO match time with request time

        // Generate cancel token
        this._cancelToken = new CancellationTokenSource();
        this._context.subscriptions.push(this._cancelToken);

        try {
            // Setup message parameters
            let params: CTExecuteParameters = {name: name};
            if (filtered){
                params.filter = await this._filterHandler.getCTFilter();
            }
            if (range)
                params.range = range;

            // Setup partial result handler
            let partialResultToken = this.generateToken();
            params.partialResultToken = partialResultToken
            var partialResultHandlerDisposable = this._client.onProgress(CTExecuteRequest.resultType, partialResultToken, (tests) => this.handleExecutePartialResult(tests, name));

            // Send request
            // TODO Add loading information message
<<<<<<< HEAD
            const tests = await this._client.sendRequest(CTExecuteRequest.type, params, this._cancelToken.token);

            // If not using progress token, update test results
            if (tests != null)
                this._ctTreeView.setTestResults(name, tests)
=======
            let traceName = this._ctTreeView.currentTraceName;
            const tests = await this._client.sendRequest(CTExecuteRequest.type, params);
            this._ctTreeView.setTestResults(traceName, tests)
>>>>>>> d4aa1421
        }
        catch (err) {
            if (err?.code == ErrorCodes.RequestCancelled){
                if (err?.data != null){
                    this._ctTreeView.setTestResults(name, err.data);
                }
            }
            Window.showInformationMessage("Combinatorial Test - execute request failed: " + err);
        }

        // Clean-up
        this._cancelToken.dispose();
        this._cancelToken = undefined;
        partialResultHandlerDisposable?.dispose();
    } 

    private handleExecutePartialResult(tests: CTTestCase[], trace: string){
        if (tests)
            this._ctTreeView.setTestResults(trace, tests);
        else
            Window.showInformationMessage("CT Received Progress without any tests");
    }

    private generateToken() : string {
        return "CombinatorialTestToken-"+Date.now().toString()+(this._generateCalls++).toString();
    }
}

export interface CTFilterHandler {
    setCTFilter() : void;
    getCTFilter() : CTFilterOption[];
}

class CTTreeView {
    private _testView: vscode.TreeView<CTElement>;
    private _resultView: vscode.TreeView<CTResultElement>;
    public currentTraceName: string;
    private _combinatorialTests: completeCT[] = [];
    private readonly _savePath: Uri;

    constructor(
        private _ctFeature: CombinantorialTestingFeature, 
        private _context:ExtensionContext, 
        private _testProvider: CTDataProvider, 
        private readonly _resultProvider: CTResultDataProvider, 
        canFilter: boolean = false
        ){
        // Set save path and load cts
        this._savePath = Uri.joinPath(Uri.parse(this._context.extensionPath), ".generated", "Combinatorial Testing");
        this.loadCTs().then(cts => {
            this._combinatorialTests = cts;
        }).catch(err => {}); // TODO display message if there was an error loading cts from file.

        // Create test view
        let testview_options : vscode.TreeViewOptions<CTElement> = {
            treeDataProvider: this._testProvider, 
            showCollapseAll: true
        }
        this._testView = Window.createTreeView('ctView', testview_options)
        this._context.subscriptions.push(this._testView);

        // Create results view
        let resultview_options : vscode.TreeViewOptions<CTResultElement> = {
            treeDataProvider: this._resultProvider, 
            showCollapseAll: true
        }
        this._resultView = Window.createTreeView('ctResultView', resultview_options)
        this._context.subscriptions.push(this._resultView);

        // Register view behavior
        this._context.subscriptions.push(this._testView.onDidExpandElement(e => this.onDidExpandElement(e.element)));
        this._context.subscriptions.push(this._testView.onDidCollapseElement(e => this.onDidCollapseElement(e.element)));
        this._context.subscriptions.push(this._testView.onDidChangeSelection(e => this.onDidChangeSelection(e.selection[0])));

        // Set button behavior
        this.setButtonsAndContext(canFilter);

        // Show view
        vscode.commands.executeCommand( 'setContext', 'vdm-ct-show-view', true );
    }

    private saveCTs() {            
        this._combinatorialTests.forEach(ct => {
            // Create full path
            let path = Uri.joinPath(this._savePath, ct.symbolName+".json").fsPath;

            // Ensure that path exists
            Util.ensureDirectoryExistence(path)
        
            // Convert data into JSON
            let json = JSON.stringify(ct);

            // Asynchronouse save
            fs.writeFile(path, json, (err) => {
                if (err) throw err;
                console.log('Write call finished');
            })
        });                   
    }

    private async loadCTs() : Promise<completeCT[]>{
        return new Promise(async (resolve, reject) => {
            // Asynchroniouse read of filepath
            let files = fs.readdirSync(this._savePath.fsPath, {withFileTypes: true});
            let completeCTs: completeCT[] = [];
            files.forEach(f => {
                let file:fs.Dirent = f;
                if(file.isFile && file.name.includes(".json"))
                {
                    let ctFile = fs.readFileSync(this._savePath.fsPath + path.sep + file.name).toString();
                    try{
                        completeCTs.push(JSON.parse(ctFile));
                    }
                    catch(err)
                    {
                        reject(err);
                        throw err;
                    }
                }
            });
            resolve(completeCTs);
        })
    }

    public setTestResults(traceName: string, testCases: CTTestCase[]){
<<<<<<< HEAD
        // Store result sequences
        this._testResults.set(traceName, testCases.map(tc => {return {testId: tc.id+"", resultPair: tc.sequence};}))

        // Pass a new test batch to ct data provider to update test verdicts
        this._testProvider.updateTestVerdicts(testCases, traceName);
=======
        let traceWithResult = [].concat(...this._combinatorialTests.map(symbol => symbol.traces)).find(twr => twr.trace.name == traceName);

        // Update test results for trace
        for(let i = 0; i < testCases.length; i++)
        {
            let newTestCase: CTTestCase = testCases[i];
            let oldTestCase: CTTestCase = traceWithResult.testCases.find(tc => tc.id == newTestCase.id);
            oldTestCase.sequence = newTestCase.sequence;
            oldTestCase.verdict = newTestCase.verdict;
        }
    
        // Pass a new test batch to ct data provider to update test verdicts
        this._testProvider.updateTestVerdicts(testCases, traceName);
        this.saveCTs();
>>>>>>> d4aa1421
    }

    setButtonsAndContext(canFilter: boolean){
        ///// Show options ///////
        if (canFilter){
            vscode.commands.executeCommand( 'setContext', 'vdm-ct-show-filter-button', true );
            vscode.commands.executeCommand( 'setContext', 'vdm-ct-show-set-execute-filter-button', true );
        }

        ///// Command registration //////
        if(canFilter) {
            this.registerCommand("extension.ctFilteredExecute", (e) => this.ctFilteredExecute(e));
        }
        this.registerCommand("extension.ctRebuildOutline",      () => this.ctRebuildOutline());
        this.registerCommand("extension.ctFullExecute",         ()  => this.ctFullExecute());
        this.registerCommand("extension.ctExecute",             (e) => this.ctExecute(e));
        this.registerCommand("extension.ctGenerate",            (e) => this.ctGenerate(e));
        this.registerCommand("extension.ctViewTreeFilter",      ()  => this.ctViewTreeFilter());
        this.registerCommand("extension.ctSendToInterpreter",   (e) => this.ctSendToInterpreter(e));
        this.registerCommand("extension.goToTrace",   (e) => this.ctGoToTrace(e));
    }
<<<<<<< HEAD
    async ctGoToTrace(e:CTElement) {

=======
    async ctGoToTrace(e:CTElement): Promise<any> {
>>>>>>> d4aa1421
        if(e.type != CTtreeItemType.Trace)
            return;

        let trace: CTTrace = [].concat(...this._combinatorialTests.map(symbol => symbol.traces)).find(t => t.name == e.label);
        if(!trace)
            return;

        // Find path of trace
        let path = Uri.parse(trace.location.uri.toString()).path;

        // Open the specification file containing the trace
        let doc = await workspace.openTextDocument(path);
        
        // Show the file
        window.showTextDocument(doc.uri, { selection: protocol2code.createConverter().asRange(trace.location.range) , viewColumn: 1 })
    }

    async ctFilteredExecute(e: CTElement) {
        this.execute(e, true)
    }

    async ctRebuildOutline() {
        const symbols = await this._ctFeature.requestTraces();

        // Pass CTSymbols to ct data provider to build the tree outline
        this._testProvider.updateOutline(symbols);

        // Check if existing outline matches servers
        let traceOutlines = symbols.map(symbol => {return {symbolName: symbol.name, traces: symbol.traces.map(trace => {return {trace: trace, testCases: []}})}});
        if(!this.ctOutlinesMatch(traceOutlines, this._combinatorialTests))
            this._combinatorialTests = traceOutlines;
    }

    private ctOutlinesMatch(ctSymbols1:completeCT[], ctSymbols2:completeCT[]): boolean{
        if(ctSymbols1.length != ctSymbols2.length)
            return false;
        
        for(let i = 0; i < ctSymbols1.length; i++)
        {
            let traces1 = ctSymbols1[i].traces;
            let traces2 = ctSymbols2[i].traces;
            if(traces1.length != traces2.length)
                return false;
            
            for(let l = 0; l < traces1.length; l++)
            {
                let trace1 = traces1[l];
                let trace2 = traces2[l];
                if(trace1.trace.name != trace2.trace.name)
                    return false;
            }
        }
        return true;
    }

    async ctFullExecute() {
        // TODO Maybe switch symbol for a "cancel" symbol and include another command?

        // Run Execute on all traces of all symbols
        await this._testProvider.getSymbols().forEach(async symbol => {
            await symbol.getChildren().forEach(async trace => {
                await this.ctExecute(trace);
            })
        })
    }

    async ctExecute(e: CTElement) {
        this.execute(e, false);
    }

<<<<<<< HEAD
    async ctGenerate(e: CTElement) {
=======
    async ctGenerate(viewElement: CTElement): Promise<void> {
>>>>>>> d4aa1421
        // Request generate from server
        const num = await this._ctFeature.requestGenerate(viewElement.label);
        
        // Check if number of tests from server matches local number of tests
        let traceWithTestResults: traceWithTestResults = [].concat(...this._combinatorialTests.map(symbol => symbol.traces)).find(twr => twr.trace.name == viewElement.label);
        if(!traceWithTestResults || traceWithTestResults.testCases.length != num)
            // Instatiate testcases for traces.
            for(let i = 1; i <= num; i++)
                traceWithTestResults.testCases.push({id: i, verdict: null, sequence: []});
   

        // Pass the number of tests to ct data provider to add them to the tree
        this._testProvider.setNumberOfTests(num, viewElement.label);

        // Set test verdicts - "n/a" if these have just been generated above.
        this._testProvider.updateTestVerdicts(traceWithTestResults.testCases, traceWithTestResults.trace.name);             
    }

    ctViewTreeFilter(): void {
        // TODO View the two filtering options and select one
        throw new Error('Method not implemented.');
    }

    ctSendToInterpreter(e: CTElement): void {
        throw new Error('Method not implemented.');
    }

    onDidExpandElement(e : CTElement){
        if (e.type == CTtreeItemType.Trace){
            // TODO Load tests from file and 

            if (e.getChildren().length < 1){
                this.ctGenerate(e);
            }
        }        
    }

    onDidCollapseElement(e : CTElement){
        // Currently no intended behavior
    }

    onDidChangeSelection(viewElement : CTElement){
        // Keep track of the current selected trace
        if(viewElement.type == CTtreeItemType.Trace)
            this.currentTraceName = viewElement.label;

        // Guard access to the test view
        if(viewElement.type == CTtreeItemType.Test){
            // Get the trace label name from the view items grandparent and find the corresponding trace in _combinatorialTests
            let traceWithTestResults: traceWithTestResults = [].concat(...this._combinatorialTests.map(symbol => symbol.traces)).find(twr => twr.trace.name == viewElement.getParent().getParent().label);

            // Set and show the test sequence in the test view
            this._resultProvider.setTestSequenceResults(traceWithTestResults.testCases.find(testResult => testResult.id+"" == viewElement.label).sequence);
        }
    }

    async selectTraceName() : Promise<string> {
        return new Promise<string>(async resolve => {
            let traces = this._testProvider.getTraceNames();
            let res : string;
            if (traces.length < 1)
                Window.showInformationMessage("Request failed: No traces available")
            else {
                await Window.showQuickPick(traces, {canPickMany: false}).then(trace => res = trace)
            }
            resolve(res)
        });
    }

    private async execute(e: CTElement, filter: boolean){
        if (e.type == CTtreeItemType.Trace){
            // Check if we have generated first
            if (e.getChildren().length < 1) {
                await this.ctGenerate(e);
            }

            // Request execute
            this._ctFeature.requestExecute(e.label, filter)
        }
        else if (e.type == CTtreeItemType.TestGroup){
            // Find range from group description
            let strRange : string[] = e.description.toString().split('-');
            let range : NumberRange = {
                start: Number(strRange[0]),
                end: Number(strRange[1])
            };

            // Request execute with range
            this._ctFeature.requestExecute(e.getParent().label, filter, range)
        } 
        else {
            throw new Error("CT Execute called on invalid element")
        }
    }

    private registerCommand = (command: string, callback: (...args: any[]) => any) => {
        let disposable = commands.registerCommand(command, callback)
        this._context.subscriptions.push(disposable);
        return disposable;
    };
}

interface completeCT{
    symbolName: string,
    traces: traceWithTestResults[]
}

interface traceWithTestResults{
    trace: CTTrace,
    testCases: CTTestCase[]
}<|MERGE_RESOLUTION|>--- conflicted
+++ resolved
@@ -8,12 +8,8 @@
 import { ExperimentalCapabilities, CTTestCase, VerdictKind, CTTrace, CTSymbol, CTFilterOption, CTResultPair, CTTracesParameters, CTTracesRequest, CTGenerateParameters, CTGenerateRequest, CTExecuteParameters, CTExecuteRequest, NumberRange} from "./protocol.lspx";
 import { SpecificationLanguageClient } from "./SpecificationLanguageClient";
 import { CTResultElement, CTResultDataProvider } from './CTResultDataProvider';
-<<<<<<< HEAD
-import { time } from 'console';
-=======
-import { trace } from 'console';
+import { time, trace } from 'console';
 import path = require('path');
->>>>>>> d4aa1421
 
 export class CombinantorialTestingFeature implements StaticFeature {
     private _client: SpecificationLanguageClient;
@@ -122,17 +118,11 @@
 
             // Send request
             // TODO Add loading information message
-<<<<<<< HEAD
             const tests = await this._client.sendRequest(CTExecuteRequest.type, params, this._cancelToken.token);
 
             // If not using progress token, update test results
             if (tests != null)
                 this._ctTreeView.setTestResults(name, tests)
-=======
-            let traceName = this._ctTreeView.currentTraceName;
-            const tests = await this._client.sendRequest(CTExecuteRequest.type, params);
-            this._ctTreeView.setTestResults(traceName, tests)
->>>>>>> d4aa1421
         }
         catch (err) {
             if (err?.code == ErrorCodes.RequestCancelled){
@@ -258,13 +248,6 @@
     }
 
     public setTestResults(traceName: string, testCases: CTTestCase[]){
-<<<<<<< HEAD
-        // Store result sequences
-        this._testResults.set(traceName, testCases.map(tc => {return {testId: tc.id+"", resultPair: tc.sequence};}))
-
-        // Pass a new test batch to ct data provider to update test verdicts
-        this._testProvider.updateTestVerdicts(testCases, traceName);
-=======
         let traceWithResult = [].concat(...this._combinatorialTests.map(symbol => symbol.traces)).find(twr => twr.trace.name == traceName);
 
         // Update test results for trace
@@ -279,7 +262,6 @@
         // Pass a new test batch to ct data provider to update test verdicts
         this._testProvider.updateTestVerdicts(testCases, traceName);
         this.saveCTs();
->>>>>>> d4aa1421
     }
 
     setButtonsAndContext(canFilter: boolean){
@@ -301,12 +283,8 @@
         this.registerCommand("extension.ctSendToInterpreter",   (e) => this.ctSendToInterpreter(e));
         this.registerCommand("extension.goToTrace",   (e) => this.ctGoToTrace(e));
     }
-<<<<<<< HEAD
     async ctGoToTrace(e:CTElement) {
 
-=======
-    async ctGoToTrace(e:CTElement): Promise<any> {
->>>>>>> d4aa1421
         if(e.type != CTtreeItemType.Trace)
             return;
 
@@ -377,11 +355,7 @@
         this.execute(e, false);
     }
 
-<<<<<<< HEAD
-    async ctGenerate(e: CTElement) {
-=======
-    async ctGenerate(viewElement: CTElement): Promise<void> {
->>>>>>> d4aa1421
+    async ctGenerate(viewElement: CTElement) {
         // Request generate from server
         const num = await this._ctFeature.requestGenerate(viewElement.label);
         
