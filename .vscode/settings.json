--- conflicted
+++ resolved
@@ -11,10 +11,6 @@
   "[typescript]": {
     "editor.defaultFormatter": "esbenp.prettier-vscode"
   },
-<<<<<<< HEAD
-  "prettier.tabWidth": 4,
-  "prettier.printWidth": 140, // we want to use the TS server from our node_modules folder to control its version,
-=======
   "[json]": {
     "editor.quickSuggestions": {
       "strings": true
@@ -26,5 +22,4 @@
   "prettier.tabWidth": 4,
   "prettier.printWidth": 140, // we want to use the TS server from our node_modules folder to control its version,
 
->>>>>>> 2ac46186
 }