--- conflicted
+++ resolved
@@ -35,10 +35,7 @@
         "multi-root ready"
     ],
     "main": "./dist/extension",
-<<<<<<< HEAD
-=======
     "browser": "./dist/webExtension.js",
->>>>>>> 7d821517
     "icon": "resources/icons/Overture.png",
     "homepage": "https://github.com/jonaskrask/vdm-vscode/blob/master/README.md",
     "repository": {
@@ -219,7 +216,6 @@
                 "icon": "$(references)"
             },
             {
-<<<<<<< HEAD
                 "command": "vdm-vscode.coverage.show",
                 "title": "Enable Coverage Overlay",
                 "category": "VDM",
@@ -244,14 +240,6 @@
                 "icon": "$(run)"
             },
             {
-                "command": "vdm-vscode.goToTrace",
-=======
-                "command": "vdm-vscode.pog.run",
-                "title": "Run Proof Obligation Generation",
-                "category": "VDM",
-                "icon": "$(run)"
-            },
-            {
                 "command": "vdm-vscode.openServerLog",
                 "title": "Open Server Log",
                 "category": "VDM"
@@ -263,44 +251,17 @@
             },
             {
                 "command": "vdm-vscode.ct.goToTrace",
->>>>>>> 7d821517
                 "title": "Go to trace",
                 "category": "VDM",
                 "icon": "$(go-to-file)"
             },
             {
-<<<<<<< HEAD
-                "command": "vdm-vscode.ctSetFilter",
-                "title": "Set Filter Options",
-=======
                 "command": "vdm-vscode.ct.setExecuteFilter",
                 "title": "Set Execute Filter Options",
->>>>>>> 7d821517
                 "category": "VDM",
                 "icon": "$(gear)"
             },
             {
-<<<<<<< HEAD
-                "command": "vdm-vscode.ctRebuildOutline",
-                "title": "Rebuild Trace Outline",
-                "category": "VDM",
-                "icon": "$(refresh)"
-            },
-            {
-                "command": "vdm-vscode.ctFullExecute",
-                "title": "Execute All Tests",
-                "category": "VDM",
-                "icon": "$(run-all)"
-            },
-            {
-                "command": "vdm-vscode.ctExecute",
-                "title": "Full Evaluation",
-                "category": "VDM",
-                "icon": "$(run)"
-            },
-            {
-                "command": "vdm-vscode.ctFilteredExecute",
-=======
                 "command": "vdm-vscode.ct.rebuildOutline",
                 "title": "Rebuild Trace Outline",
                 "category": "VDM",
@@ -323,24 +284,11 @@
             },
             {
                 "command": "vdm-vscode.ct.filteredExecute",
->>>>>>> 7d821517
                 "title": "Filtered Evaluation",
                 "category": "VDM",
                 "icon": {
                     "light": "/resources/icons/light/runFiltered.svg",
                     "dark": "/resources/icons/dark/runFiltered.svg"
-<<<<<<< HEAD
-                }
-            },
-            {
-                "command": "vdm-vscode.ctGenerate",
-                "title": "Generate Tests",
-                "category": "VDM",
-                "icon": "$(refresh)"
-            },
-            {
-                "command": "vdm-vscode.ctEnableTreeFilter",
-=======
                 },
                 "enablement": "vdm-vscode.ct.idle-state"
             },
@@ -353,17 +301,12 @@
             },
             {
                 "command": "vdm-vscode.ct.enableVerdictFilter",
->>>>>>> 7d821517
                 "title": "Filter test results",
                 "category": "VDM",
                 "icon": "$(filter)"
             },
             {
-<<<<<<< HEAD
-                "command": "vdm-vscode.ctDisableTreeFilter",
-=======
                 "command": "vdm-vscode.ct.disableVerdictFilter",
->>>>>>> 7d821517
                 "title": "Disable filtering of tests",
                 "category": "VDM",
                 "icon": {
@@ -372,15 +315,6 @@
                 }
             },
             {
-<<<<<<< HEAD
-                "command": "vdm-vscode.ctSendToInterpreter",
-                "title": "Send test to interpreter",
-                "category": "VDM",
-                "icon": "$(debug-alt)"
-            },
-            {
-                "command": "vdm-vscode.ctCancel",
-=======
                 "command": "vdm-vscode.ct.sendToInterpreter",
                 "title": "Send test to interpreter",
                 "category": "VDM",
@@ -389,22 +323,11 @@
             },
             {
                 "command": "vdm-vscode.ct.cancel",
->>>>>>> 7d821517
                 "title": "Cancel Combinatorial Test Request",
                 "category": "VDM",
                 "icon": "$(debug-stop)"
             },
             {
-<<<<<<< HEAD
-                "command": "vdm-vscode.openServerLog",
-                "title": "Open Server Log",
-                "category": "VDM"
-            },
-            {
-                "command": "vdm-vscode.openServerLogFolder",
-                "title": "Open Server Log Folder",
-                "category": "VDM"
-=======
                 "command": "vdm-vscode.ct.selectWorkspaceFolder",
                 "title": "Change active workspace folder",
                 "category": "VDM",
@@ -417,7 +340,6 @@
                 "category": "VDM",
                 "icon": "$(clear-all)",
                 "enablement": "vdm-vscode.ct.idle-state"
->>>>>>> 7d821517
             }
         ],
         "viewsContainers": {
@@ -426,27 +348,13 @@
                     "id": "combinatorialTesting",
                     "title": "Combinatorial Testing",
                     "icon": "resources/icons/ctView.svg",
-<<<<<<< HEAD
-                    "when": "vdm-ct-show-view == true"
-=======
                     "when": "vdm-vscode.ct.show == true"
->>>>>>> 7d821517
                 }
             ]
         },
         "views": {
             "combinatorialTesting": [
                 {
-<<<<<<< HEAD
-                    "id": "vdm-ctView",
-                    "name": "Tests",
-                    "when": "vdm-ct-show-view == true"
-                },
-                {
-                    "id": "vdm-ctResultView",
-                    "name": "Test Sequence Results",
-                    "when": "vdm-ct-show-view == true"
-=======
                     "id": "vdm-vscode.ct.testView",
                     "name": "Tests",
                     "when": "vdm-vscode.ct.show == true"
@@ -455,7 +363,6 @@
                     "id": "vdm-vscode.ct.resultView",
                     "name": "Test Sequence Results",
                     "when": "vdm-vscode.ct.show == true"
->>>>>>> 7d821517
                 }
             ]
         },
@@ -466,13 +373,8 @@
                 "when": "workspaceFolderCount == 0"
             },
             {
-<<<<<<< HEAD
-                "view": "vdm-ctView",
-                "contents": "[Generate test outline](command:vdm-vscode.ctRebuildOutline)"
-=======
                 "view": "vdm-vscode.ct.testView",
                 "contents": "[Generate test outline](command:vdm-vscode.ct.selectWorkspaceFolder)"
->>>>>>> 7d821517
             }
         ],
         "submenus": [
@@ -506,29 +408,17 @@
                 {
                     "command": "vdm-vscode.translate.coverage",
                     "when": "vdm-vscode.translate.coverage == true",
-<<<<<<< HEAD
-                    "group": "generate@4"
-=======
-                    "group": "translate@4"
->>>>>>> 7d821517
+                    "group": "generate@1"
                 },
                 {
                     "command": "vdm-vscode.javaCodeGen",
                     "when": "jcg-show-button == true",
-<<<<<<< HEAD
-                    "group": "generate@5"
-=======
-                    "group": "translate@5"
->>>>>>> 7d821517
+                    "group": "generate@2"
                 },
                 {
                     "command": "vdm-vscode.translate.graphviz",
                     "when": "vdm-vscode.translate.graphviz == true",
-<<<<<<< HEAD
-                    "group": "generate@6"
-=======
-                    "group": "translate@6"
->>>>>>> 7d821517
+                    "group": "generate@3"
                 },
                 {
                     "command": "vdm-vscode.addLibrary",
@@ -543,36 +433,6 @@
             ],
             "view/title": [
                 {
-<<<<<<< HEAD
-                    "command": "vdm-vscode.ctFullExecute",
-                    "when": "view =~ /vdm-ctView/ && vdm-ct-show-run-buttons == true",
-                    "group": "navigation@0"
-                },
-                {
-                    "command": "vdm-vscode.ctCancel",
-                    "when": "view =~ /vdm-ctView/ && vdm-ct-show-cancel-button == true",
-                    "group": "navigation@1"
-                },
-                {
-                    "command": "vdm-vscode.ctSetFilter",
-                    "when": "view =~ /vdm-ctView/ && vdm-ct-show-set-execute-filter-button == true",
-                    "group": "navigation@2"
-                },
-                {
-                    "command": "vdm-vscode.ctEnableTreeFilter",
-                    "when": "view =~ /vdm-ctView/ && vdm-ct-show-enable-filter-button == true",
-                    "group": "navigation@3"
-                },
-                {
-                    "command": "vdm-vscode.ctDisableTreeFilter",
-                    "when": "view =~ /vdm-ctView/ && vdm-ct-show-disable-filter-button == true",
-                    "group": "navigation@3"
-                },
-                {
-                    "command": "vdm-vscode.ctRebuildOutline",
-                    "when": "view =~ /vdm-ctView/",
-                    "group": "navigation@4"
-=======
                     "command": "vdm-vscode.ct.fullExecute",
                     "when": "view =~ /vdm-vscode.ct.testView/ && vdm-vscode.ct.show-cancel-button == false",
                     "group": "navigation@0"
@@ -611,44 +471,10 @@
                     "command": "vdm-vscode.ct.clearView",
                     "when": "view =~ /vdm-vscode.ct.testView/",
                     "group": "navigation@6"
->>>>>>> 7d821517
                 }
             ],
             "view/item/context": [
                 {
-<<<<<<< HEAD
-                    "command": "vdm-vscode.ctExecute",
-                    "when": "viewItem == trace && vdm-ct-show-run-buttons == true || viewItem == testgroup && vdm-ct-show-run-buttons == true",
-                    "group": "vdm-ctView@0"
-                },
-                {
-                    "command": "vdm-vscode.ctFilteredExecute",
-                    "when": "viewItem == trace && vdm-ct-show-run-buttons == true",
-                    "group": "vdm-ctView@1"
-                },
-                {
-                    "command": "vdm-vscode.ctGenerate",
-                    "when": "viewItem == trace",
-                    "group": "vdm-ctView@2"
-                },
-                {
-                    "command": "vdm-vscode.ctSendToInterpreter",
-                    "when": "viewItem == test && vdm-ct-show-run-buttons == true",
-                    "group": "vdm-ctView@0"
-                },
-                {
-                    "command": "vdm-vscode.ctExecute",
-                    "when": "viewItem == trace && vdm-ct-show-run-buttons == true || viewItem == testgroup && vdm-ct-show-run-buttons == true",
-                    "group": "inline@0"
-                },
-                {
-                    "command": "vdm-vscode.ctFilteredExecute",
-                    "when": "viewItem == trace && vdm-ct-show-run-buttons == true",
-                    "group": "inline@1"
-                },
-                {
-                    "command": "vdm-vscode.ctGenerate",
-=======
                     "command": "vdm-vscode.ct.execute",
                     "when": "viewItem == trace || viewItem == testgroup",
                     "group": "vdm-vscode.ct.testView@0"
@@ -685,27 +511,17 @@
                 },
                 {
                     "command": "vdm-vscode.ct.generate",
->>>>>>> 7d821517
                     "when": "viewItem == trace",
                     "group": "inline@2"
                 },
                 {
-<<<<<<< HEAD
-                    "command": "vdm-vscode.goToTrace",
-=======
                     "command": "vdm-vscode.ct.goToTrace",
->>>>>>> 7d821517
                     "when": "viewItem == trace",
                     "group": "inline@3"
                 },
                 {
-<<<<<<< HEAD
-                    "command": "vdm-vscode.ctSendToInterpreter",
-                    "when": "viewItem == test && vdm-ct-show-run-buttons == true",
-=======
                     "command": "vdm-vscode.ct.sendToInterpreter",
                     "when": "viewItem == test && vdm-vscode.ct.show-interpret-button",
->>>>>>> 7d821517
                     "group": "inline@0"
                 }
             ],
@@ -720,7 +536,6 @@
                     "group": "vdm@1"
                 }
             ],
-<<<<<<< HEAD
             "editor/title": [
                 {
                     "command": "vdm-vscode.coverage.show",
@@ -733,8 +548,6 @@
                     "group": "navigation"
                 }
             ],
-=======
->>>>>>> 7d821517
             "editor/context": [
                 {
                     "submenu": "vdm-vscode.vdmsubmenu",
@@ -744,7 +557,6 @@
             ],
             "commandPalette": [
                 {
-<<<<<<< HEAD
                     "command": "vdm-vscode.coverage.show",
                     "when": "false"
                 },
@@ -753,51 +565,10 @@
                     "when": "false"
                 },
                 {
-=======
->>>>>>> 7d821517
                     "command": "vdm-vscode.pog.run",
                     "when": "false"
                 },
                 {
-<<<<<<< HEAD
-                    "command": "vdm-vscode.ctSetFilter",
-                    "when": "false"
-                },
-                {
-                    "command": "vdm-vscode.ctRebuildOutline",
-                    "when": "false"
-                },
-                {
-                    "command": "vdm-vscode.ctFullExecute",
-                    "when": "false"
-                },
-                {
-                    "command": "vdm-vscode.ctExecute",
-                    "when": "false"
-                },
-                {
-                    "command": "vdm-vscode.ctFilteredExecute",
-                    "when": "false"
-                },
-                {
-                    "command": "vdm-vscode.ctGenerate",
-                    "when": "false"
-                },
-                {
-                    "command": "vdm-vscode.ctEnableTreeFilter",
-                    "when": "false"
-                },
-                {
-                    "command": "vdm-vscode.ctDisableTreeFilter",
-                    "when": "false"
-                },
-                {
-                    "command": "vdm-vscode.ctSendToInterpreter",
-                    "when": "false"
-                },
-                {
-                    "command": "vdm-vscode.goToTrace",
-=======
                     "command": "vdm-vscode.ct.setExecuteFilter",
                     "when": "false"
                 },
@@ -835,7 +606,6 @@
                 },
                 {
                     "command": "vdm-vscode.ct.goToTrace",
->>>>>>> 7d821517
                     "when": "false"
                 },
                 {
@@ -939,7 +709,6 @@
                     "scope": "resource",
                     "markdownDescription": "File path for directory that should be used to store stdout/stderr logs. NOTE: If empty, terminal logging is used instead of file logging. The setting is only used when `#vdm-vscode.server.stdio.activateStdoutLogging#` is active."
                 },
-<<<<<<< HEAD
                 "vdm-vscode.coverage.OverlayLatestCoverage": {
                     "type": "boolean",
                     "default": true,
@@ -952,8 +721,6 @@
                     "scope": "resource",
                     "description": "Enabled: The number of hits (larger than zero) corresponds to a brighter green. Disabled: All sections with any number (hits larger than zero) are colored the same green."
                 },
-=======
->>>>>>> 7d821517
                 "vdm-vscode.javaCodeGen.disableCloning": {
                     "type": "boolean",
                     "default": false,
@@ -1026,8 +793,6 @@
                     "scope": "resource",
                     "markdownDescription": "If enabled, shows a warning if document encoding is not UTF-8"
                 },
-<<<<<<< HEAD
-=======
                 "vdm-vscode.combinatorialTesting.groupSize": {
                     "type": "number",
                     "default": 300,
@@ -1036,7 +801,6 @@
                     "minimum": 10,
                     "maximum": 1000
                 },
->>>>>>> 7d821517
                 "vdm-vscode.trace.server": {
                     "type": "string",
                     "enum": [
@@ -1223,15 +987,6 @@
         ]
     },
     "scripts": {
-<<<<<<< HEAD
-        "vscode:prepublish": "npm run package",
-        "webpack": "webpack --mode development",
-        "webpack-dev": "webpack --mode development --watch",
-        "package": "webpack --mode production",
-        "compile": "tsc -p ./",
-        "test-compile": "tsc -p ./",
-        "watch": "tsc -watch -p ./"
-=======
         "vscode:prepublish": "npm run package && npm run package-web",
         "package": "webpack --mode production --devtool hidden-source-map",
         "package-dev": "webpack --mode development",
@@ -1241,7 +996,6 @@
         "package-web": "webpack --mode production --devtool hidden-source-map",
         "package-web-dev": "webpack --mode development",
         "compile-web": "tsc -p ./"
->>>>>>> 7d821517
     },
     "devDependencies": {
         "@types/fs-extra": "^9.0.13",
