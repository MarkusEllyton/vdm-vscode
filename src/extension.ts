import * as path from 'path'
import * as net from 'net';
import * as child_process from 'child_process';
import * as portfinder from 'portfinder';
import {
    window as Window, ExtensionContext, TextDocument, WorkspaceFolder, Uri, window, InputBoxOptions, workspace
} from 'vscode';
import {
    LanguageClientOptions, ServerOptions
} from 'vscode-languageclient';
import { SpecificationLanguageClient } from "./SpecificationLanguageClient"
import * as Util from "./Util"
import { VdmDapSupport as dapSupport } from "./VdmDapSupport"
import { CTHandler } from './CTHandler';
import { VdmjCTFilterHandler } from './VdmjCTFilterHandler';
import { VdmjCTInterpreterHandler } from './VdmjCTInterpreterHandler';
import { TranslateHandler } from './TranslateHandler';
import * as fs from 'fs';

globalThis.clients = new Map();
let ctHandler: CTHandler;
let translateHandlerLatex: TranslateHandler;
let translateHandlerWord: TranslateHandler;

let _sortedWorkspaceFolders: string[] | undefined;
function sortedWorkspaceFolders(): string[] {
    if (_sortedWorkspaceFolders === void 0) {
        _sortedWorkspaceFolders = workspace.workspaceFolders ? workspace.workspaceFolders.map(folder => {
            let result = folder.uri.toString();
            if (result.charAt(result.length - 1) !== '/') {
                result = result + '/';
            }
            return result;
        }).sort(
            (a, b) => {
                return a.length - b.length;
            }
        ) : [];
    }
    return _sortedWorkspaceFolders;
}
workspace.onDidChangeWorkspaceFolders(() => _sortedWorkspaceFolders = undefined);

function getOuterMostWorkspaceFolder(folder: WorkspaceFolder): WorkspaceFolder {
    const sorted = sortedWorkspaceFolders();
    for (const element of sorted) {
        let uri = folder.uri.toString();
        if (uri.charAt(uri.length - 1) !== '/') {
            uri = uri + '/';
        }
        if (uri.startsWith(element)) {
            return workspace.getWorkspaceFolder(Uri.parse(element))!;
        }
    }
    return folder;
}

function getDialect(document: TextDocument): string {
    return document.languageId;
}

export function activate(context: ExtensionContext) {
    let vdmjPath = Util.recursivePathSearch(path.resolve(context.extensionPath, "resources", "jars"), /vdmj.*jar/i);
    let lspServerPath = Util.recursivePathSearch(path.resolve(context.extensionPath, "resources", "jars"), /lsp.*jar/i);
    let annotationsPath = Util.recursivePathSearch(path.resolve(context.extensionPath, "resources", "jars"), /annotations.*jar/i);
    let vdmjPath_hp = Util.recursivePathSearch(path.resolve(context.extensionPath, "resources", "jars_highPrecision"), /vdmj.*jar/i);
    let lspServerPath_hp = Util.recursivePathSearch(path.resolve(context.extensionPath, "resources", "jars_highPrecision"), /lsp.*jar/i);
    let annotationsPath_hp = Util.recursivePathSearch(path.resolve(context.extensionPath, "resources", "jars_highPrecision"), /annotations.*jar/i);
    let extensionLogPath = path.resolve(context.logUri.fsPath, "vdm-vscode.log");

    // Ensure logging path exists
    Util.ensureDirectoryExistence(extensionLogPath);
    

    if (!vdmjPath || !lspServerPath || !annotationsPath)
        return;

    function didOpenTextDocument(document: TextDocument): void {
        // We are only interested in vdm text
        if (document.languageId !== 'vdmsl' && document.languageId !== 'vdmpp' && document.languageId !== 'vdmrt') {
            return;
        }

        const uri = document.uri;
<<<<<<< HEAD
        let folder = Workspace.getWorkspaceFolder(uri);
        // Files outside a folder can't be handled. 
        if (!folder) { // TODO remove if we get support for single file workspace
=======
        let folder = workspace.getWorkspaceFolder(uri);
        // Files outside a folder can't be handled. This might depend on the language.
        // Single file languages like JSON might handle files outside the workspace folders.
        if (!folder) {
>>>>>>> 6e47c158
            return;
        }
        // If we have nested workspace folders we only start a server on the outer most workspace folder.
        folder = getOuterMostWorkspaceFolder(folder);

        // If a client has not been started for the folder, start one
        if (!globalThis.clients.has(folder.uri.toString())) {
            globalThis.clients.set(folder.uri.toString(), null);
            let dialect = getDialect(document);

            launchClient(dialect, folder);
        }
    }

    async function requestPort(portName: string, portDefault: number): Promise<number> {
        let inputOptions: InputBoxOptions = {
            prompt: "Input " + portName + " Port",
            placeHolder: portDefault.toString(),
            value: portDefault.toString(),
            validateInput: (input) => {
                let num = Number(input);
                if (Number.isNaN(num))
                    return "Invalid input: Not a number"
                if (!Number.isInteger(num))
                    return "Invalid input: Not an integer"
                if (num > 0)
                    return undefined // Accept
                else
                    return "Invalid input: Not a positive integer"
            }
        }

        let port: number = portDefault;
        await window.showInputBox(inputOptions).then(res => {
            if (res == undefined)
                return;
            port = Number(res);
        })

        return port;
    }

    async function launchClient(dialect: string, folder: WorkspaceFolder): Promise<void> {
        let serverMainClass = 'lsp.LSPServerSocket';
        // If using experimental server
        let debug = workspace.getConfiguration('vdm-vscode').experimentalServer;
        if (debug) {
            let lspPort = await requestPort("LSP", 8000);
            let dapPort = await requestPort("DAP", 8001);
            let client = createClient(dialect, lspPort, dapPort, folder);
            let clientKey = folder.uri.toString();
            globalThis.clients.set(clientKey, client);
            return;
        }

        // Get two available ports, start the server and create the client
        portfinder.getPorts(2, { host: undefined, startPort: undefined, port: undefined, stopPort: undefined }, async (err, ports) => {
            if (err) {
                Window.showErrorMessage("An error occured when finding free ports: " + err)
                Util.writeToLog(extensionLogPath, "An error occured when finding free ports: " + err);
                globalThis.clients.delete(folder.uri.toString());
                return;
            }
            let lspPort = ports[0];
            let dapPort = ports[1];

            // Setup server arguments
            let args: string[] = [];
            let JVMArguments = workspace.getConfiguration('vdm-vscode', folder).JVMArguments;
            if (JVMArguments != "")
                args.push(JVMArguments);

            let activateServerLog = workspace.getConfiguration('vdm-vscode', folder).activateServerLog;
            if (activateServerLog){
                // Ensure logging path exists
                let languageServerLoggingPath = path.resolve(context.logUri.fsPath, folder.name.toString() + '_lang_server.log');
                Util.ensureDirectoryExistence(languageServerLoggingPath);
                
                args.push('-Dlog.filename=' + path.resolve(context.logUri.fsPath, folder.name.toString() + '_lang_server.log'));
            }


            let classPath = "";

            let useHighprecision = workspace.getConfiguration('vdm-vscode', folder).highPrecision;
            if(useHighprecision && useHighprecision === true){
                classPath += vdmjPath_hp + path.delimiter + lspServerPath_hp;
            }
            else{
                classPath += vdmjPath + path.delimiter + lspServerPath;
            }

            let userProvidedAnnotationPaths = workspace.getConfiguration('vdm-vscode', folder).annotationPaths;
            if(userProvidedAnnotationPaths){
                let jarPaths = userProvidedAnnotationPaths.split(",");
                jarPaths.forEach(jarPath => {
                    if(!fs.existsSync(jarPath)){
                        Util.writeToLog(extensionLogPath, "Invalid path: " + jarPath);
                        return;
                    }
                    
                    if(Util.isDir(jarPath)){
                        let subJarPaths = Util.getJarsFromFolder(jarPath);
                        if(subJarPaths.length === 0){
                            Util.writeToLog(extensionLogPath, "No annotations found in path: " + jarPath);
                        }
                        subJarPaths.forEach(subJarPath =>{
                            classPath +=  path.delimiter + subJarPath;
                        })
                    }
                    else if(jarPath.split(jarPath.sep)[jarPath.split(jarPath.sep).length -1].search(/.*jar/i) != -1){
                        classPath +=  path.delimiter + jarPath;
                    }
                    else{
                        Util.writeToLog(extensionLogPath, "Invalid path to annotation: " + jarPath);
                    }
                });          
            }

            if(useHighprecision && useHighprecision === true){
                classPath += path.delimiter + annotationsPath_hp;
            }
            else{
                classPath += path.delimiter + annotationsPath;
            }

            args.push(...[
                '-cp', classPath,
                serverMainClass,
                '-' + dialect,
                '-lsp', lspPort.toString(), '-dap', dapPort.toString()
            ]);

            // Start the LSP server
            let javaPath = Util.findJavaExecutable('java');
            if (!javaPath) {
                Window.showErrorMessage("Java runtime environment not found!")
                Util.writeToLog(extensionLogPath, "Java runtime environment not found!");
                globalThis.clients.delete(folder.uri.toString());
                return;
            }
            child_process.spawn(javaPath, args);

            // Wait for the server to be ready
            let connected = false;
            let timeOutCounter = 0;
            while (!connected) {
                var sock = net.connect(lspPort, 'localhost', () => {
                    sock.destroy();
                    connected = true;
                });
                await new Promise(resolve => sock.once("close", () => setTimeout(resolve, 25)))
                if (timeOutCounter++ == 100) {
                    Window.showErrorMessage("ERROR: LSP server connection timeout");
                    Util.writeToLog(extensionLogPath, "ERROR: LSP server connection timeout");
                    globalThis.clients.delete(folder.uri.toString());
                    return;
                }
            }

            let client = createClient(dialect, lspPort, dapPort, folder);

            // It is assumed that the last part of the uri is the name of the specification. This logic is used in the ctHandler.
            let clientKey = folder.uri.toString();

            // Save client
            globalThis.clients.set(clientKey, client);
        });
    }

    function createClient(dialect: string, lspPort: number, dapPort: number, folder: WorkspaceFolder): SpecificationLanguageClient {
        // Setup DAP
        dapSupport.initDebugConfig(context, folder, dapPort)

        // Setup server options
        let serverOptions: ServerOptions = () => {
            // Create socket connection
            let socket = net.connect({ port: lspPort });
            return Promise.resolve({
                writer: socket,
                reader: socket
            });
        };

        // Setup client options
        let clientOptions: LanguageClientOptions = {
            // Document selector defines which files from the workspace, that is also open in the client, to monitor.
            documentSelector: [{ language: dialect }],
            synchronize: {
                // Setup filesystem watcher for changes in vdm files
                fileEvents: workspace.createFileSystemWatcher('**/.' + dialect)
            }
        }
        if (folder) {
            clientOptions.documentSelector = [{ scheme: 'file', language: dialect, pattern: `${folder.uri.fsPath}/**/*` }];
            clientOptions.diagnosticCollectionName = "vdm-vscode";
            clientOptions.workspaceFolder = folder;
        }

        // Create the language client with the defined client options and the function to create and setup the server.
        let client = new SpecificationLanguageClient(
            `vdm-vscode_${folder.name}_client`,
            `${folder.name}_client`,
            serverOptions,
            clientOptions,
            context,
            Uri.joinPath(folder.uri, ".generated")
        );

        // Start the and launch the client
        let disposable = client.start();

        // Push the disposable to the context's subscriptions so that the client can be deactivated on extension deactivation
        context.subscriptions.push(disposable);

        return client;
    }

    ctHandler = new CTHandler(globalThis.clients, context, new VdmjCTFilterHandler(), new VdmjCTInterpreterHandler(), true)
    translateHandlerLatex = new TranslateHandler(globalThis.clients, context, SpecificationLanguageClient.latexLanguageId, "extension.translateLatex");
    translateHandlerWord = new TranslateHandler(globalThis.clients, context, SpecificationLanguageClient.wordLanguageId, "extension.translateWord");

    workspace.onDidOpenTextDocument(didOpenTextDocument);
    workspace.textDocuments.forEach(didOpenTextDocument);
    workspace.onDidChangeWorkspaceFolders((event) => {
        for (const folder of event.removed) {
            const client = globalThis.clients.get(folder.uri.toString());
            if (client) {
                globalThis.clients.delete(folder.uri.toString());
                client.stop();
            }
        }
    });
}

export function deactivate(): Thenable<void> | undefined {
    let promises: Thenable<void>[] = [];
    for (let client of globalThis.clients.values()) {
        promises.push(client.stop());
    }
    return Promise.all(promises).then(() => undefined);
}<|MERGE_RESOLUTION|>--- conflicted
+++ resolved
@@ -82,16 +82,9 @@
         }
 
         const uri = document.uri;
-<<<<<<< HEAD
-        let folder = Workspace.getWorkspaceFolder(uri);
+        let folder = workspace.getWorkspaceFolder(uri);
         // Files outside a folder can't be handled. 
         if (!folder) { // TODO remove if we get support for single file workspace
-=======
-        let folder = workspace.getWorkspaceFolder(uri);
-        // Files outside a folder can't be handled. This might depend on the language.
-        // Single file languages like JSON might handle files outside the workspace folders.
-        if (!folder) {
->>>>>>> 6e47c158
             return;
         }
         // If we have nested workspace folders we only start a server on the outer most workspace folder.
