--- conflicted
+++ resolved
@@ -19,10 +19,7 @@
 import { TranslateHandler } from './TranslateHandler';
 import * as fs from 'fs';
 import { AddLibraryHandler } from './AddLibrary';
-<<<<<<< HEAD
-=======
 import { AddRunConfigurationHandler } from './AddRunConfiguration';
->>>>>>> b81b214f
 import { AddExampleHandler } from './ImportExample';
 
 globalThis.clients = new Map();
@@ -31,10 +28,7 @@
 let translateHandlerWord : TranslateHandler;
 let translateHandlerCov  : TranslateHandler;
 let addLibraryHandler: AddLibraryHandler; 
-<<<<<<< HEAD
-=======
 let addRunConfigurationHandler: AddRunConfigurationHandler; 
->>>>>>> b81b214f
 let addExampleHandler: AddExampleHandler; 
 
 let _sortedWorkspaceFolders: string[] | undefined;
@@ -345,10 +339,7 @@
     translateHandlerCov   = new TranslateHandler(globalThis.clients, context, SpecificationLanguageClient.covLanguageId, "vdm-vscode.translateCov");
 
     addLibraryHandler = new AddLibraryHandler(globalThis.clients, context);
-<<<<<<< HEAD
-=======
     addRunConfigurationHandler = new AddRunConfigurationHandler(globalThis.clients, context);
->>>>>>> b81b214f
     addExampleHandler = new AddExampleHandler(globalThis.clients, context);
 
 
