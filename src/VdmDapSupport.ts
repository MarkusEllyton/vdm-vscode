--- conflicted
+++ resolved
@@ -20,11 +20,7 @@
     let factory: VdmDebugAdapterDescriptorFactory;
     let sessions: string[] = new Array(); // Array of running sessions
 
-<<<<<<< HEAD
-    export function initDebugConfig(context: vscode.ExtensionContext,) {
-=======
     export function initDebugConfig(context: vscode.ExtensionContext) {
->>>>>>> 2ac46186
         if (!initialized) {
             initialized = true;
             // register a configuration provider for 'vdm' debug type
@@ -39,16 +35,8 @@
     }
 
     export function addPort(folder: vscode.WorkspaceFolder, port: number) {
-<<<<<<< HEAD
-        if (factory)
-            factory.addPort(folder, port);
-    }
-
-    export class VdmConfigurationProvider implements vscode.DebugConfigurationProvider {
-=======
         if (factory) factory.addPort(folder, port);
     }
->>>>>>> 2ac46186
 
     export class VdmConfigurationProvider implements vscode.DebugConfigurationProvider {
         constructor() {
@@ -141,21 +129,9 @@
                         if (res == "Retry") vscode.debug.startDebugging(session.workspaceFolder, session.configuration);
                     });
 
-                // Ask the user to retry debugging 
-                // FIXME the retry should be done automatically, but right now I can't find a reliable way to know if the client is ready....
-                vscode.window.showErrorMessage(`Unable to find server for workspace folder ${session.workspaceFolder.name}, please retry`, "Retry", "Close").then(res => {
-                    if (res == "Retry")
-                        vscode.debug.startDebugging(session.workspaceFolder, session.configuration)
-                })
-
                 // Remove sessions from active sessions
-<<<<<<< HEAD
-                sessions = sessions.filter(value => value != uri.toString());
-                return new vscode.DebugAdapterInlineImplementation(new StoppingDebugAdapter(session))
-=======
                 sessions = sessions.filter((value) => value != uri.toString());
                 return new vscode.DebugAdapterInlineImplementation(new StoppingDebugAdapter(session));
->>>>>>> 2ac46186
             }
 
             // make VS Code connect to debug server
@@ -171,30 +147,18 @@
             noDebug: false, // Start debugger
             stopOnEntry: stopOnEntry,
             // Additional debug type specific properties.
-<<<<<<< HEAD
-            command: command
-        }
-=======
             command: command,
         };
->>>>>>> 2ac46186
 
         // Start debug session with custom debug configurations
         vscode.debug.startDebugging(folder, debugConfiguration);
     }
 
-<<<<<<< HEAD
-    // Used to kill debug session silently 
-    // TODO Remove when auto restart is implemented
-    class StoppingDebugAdapter implements DebugAdapter {
-        private _onDidSendMessage: vscode.EventEmitter<vscode.DebugProtocolMessage> = new vscode.EventEmitter<vscode.DebugProtocolMessage>();
-=======
     // Used to kill debug session silently
     // TODO Remove when auto restart is implemented
     class StoppingDebugAdapter implements DebugAdapter {
         private _onDidSendMessage: vscode.EventEmitter<vscode.DebugProtocolMessage> =
             new vscode.EventEmitter<vscode.DebugProtocolMessage>();
->>>>>>> 2ac46186
         private _session;
         constructor(session: vscode.DebugSession) {
             this.onDidSendMessage = this._onDidSendMessage.event;
@@ -206,10 +170,6 @@
             vscode.debug.stopDebugging(this._session);
             return;
         }
-<<<<<<< HEAD
-        dispose() { }
-=======
         dispose() {}
->>>>>>> 2ac46186
     }
 }