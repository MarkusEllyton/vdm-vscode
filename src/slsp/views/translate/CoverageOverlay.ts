/* eslint-disable eqeqeq */
// SPDX-License-Identifier: GPL-3.0-or-later

import {
    commands,
    Disposable,
    Range,
    TextDocument,
    TextEditor,
    TextEditorDecorationType,
    Uri,
    window,
    workspace,
    WorkspaceFolder,
} from "vscode";
import * as Fs from "fs-extra";
import * as Path from "path";
import * as LanguageId from "../../protocol/TranslationLanguageId";
import { GenerateCoverageButton, GeneratedCoverage } from "./GenerateCoverageButton";
import { generatedDataPath } from "../../../util/Util";

export class CoverageOverlay {
    private _visibleEditorsChangedDisposable: Disposable;
    private _disposables: Disposable[] = [];
    private _isDisplayingCoverage: boolean = false;

    // Keep track of visible editors
    private _visibleEditors: TextEditor[] = [];
    // Keep track of the coverage folder chosen for the workspace folder, i.e. the latest folder or a user specified one.
    private _wsFolderToCoverageFolder: Map<WorkspaceFolder, Uri> = new Map();
    // This map is a tree-like structure: Coverage folder -> Document URIs -> Decorations with ranges.
    // It is needed to keep calculated decorations in memory when switching between documents.
    private _coverageFolderToDocumentsToDecorationWithRanges: Map<string, Map<Uri, Map<TextEditorDecorationType, Range[]>>> = new Map();

    constructor(eventEmitter: any, private _languageIdsOfInterest: Set<string>) {
        eventEmitter.on(GenerateCoverageButton.translationDoneId, (coverage: GeneratedCoverage) =>
            this.handleNewCoverageGenerated(coverage)
        );

        // Only display the coverage overlay button if the file type can be handled by the extension.
        window.onDidChangeActiveTextEditor((editor) => {
<<<<<<< HEAD
            const showBtns: boolean = editor && this._languageIdsOfInterest.has(editor.document.languageId);
=======
            const showBtns: boolean = this._languageIdsOfInterest.has(editor?.document?.languageId);
>>>>>>> df5916f4
            commands.executeCommand("setContext", "vdm-vscode.coverageOverlay.enable", showBtns ? !this._isDisplayingCoverage : false);
            commands.executeCommand("setContext", "vdm-vscode.coverageOverlay.disable", showBtns ? this._isDisplayingCoverage : false);
        });
        if (window.activeTextEditor) {
            commands.executeCommand(
                "setContext",
                "vdm-vscode.coverageOverlay.enable",
                this._languageIdsOfInterest.has(window.activeTextEditor.document.languageId)
            );
        }

        // Register the show coverage overlay button and its action
        this._disposables.push(
            commands.registerCommand(
                "vdm-vscode.coverageOverlay.enable",
                async () => {
                    this._isDisplayingCoverage = true;
                    // Only look at visible editors with language id of interest
                    window.visibleTextEditors
                        .filter((visibleEditor) => this._languageIdsOfInterest.has(visibleEditor.document.languageId))
                        .forEach((visibleTextEditor) => this._visibleEditors.push(visibleTextEditor));

                    // Decorate all visible editors when the user enables coverage overlay
                    this.overlayCoverageOnTextEditors(this._visibleEditors);

                    // Display the "disable coverage" button.
                    commands.executeCommand("setContext", "vdm-vscode.coverageOverlay.enable", false);
                    commands.executeCommand("setContext", "vdm-vscode.coverageOverlay.disable", true);

                    // When the user switches to a document it needs to be decorated if show coverage is enabled
                    this._visibleEditorsChangedDisposable = window.onDidChangeVisibleTextEditors((visibleEditors: TextEditor[]) => {
                        // Only handle visible text editors with language id of interest
                        const visibleEditorsOfInterest: TextEditor[] = visibleEditors.filter((visibleEditor) =>
                            this._languageIdsOfInterest.has(visibleEditor.document.languageId)
                        );

                        // Find new visible text editors.
                        const newVisibleEditors: TextEditor[] = visibleEditorsOfInterest.filter(
                            (visibleEditor) => !this._visibleEditors.find((currentVisibleEditors) => currentVisibleEditors == visibleEditor)
                        );

                        // Set visible text editors to currently visible text editors
                        this._visibleEditors = visibleEditorsOfInterest;

                        // Decorate new visible text editors
                        this.overlayCoverageOnTextEditors(newVisibleEditors);
                    });
                },
                this
            )
        );

        // Register the disable coverage overlay button and its action
        this._disposables.push(
            commands.registerCommand(
                "vdm-vscode.coverageOverlay.disable",
                () => {
                    this._isDisplayingCoverage = false;

                    // Remove coverage decorations from visible documents foreach workspace.
                    this._wsFolderToCoverageFolder.forEach((covFold, wsFolder) =>
                        this.removeCoverageFromTextEditors(
                            this._visibleEditors.filter((editor) => workspace.getWorkspaceFolder(editor.document.uri) == wsFolder),
                            covFold.fsPath
                        )
                    );

                    // Clear coverage folders for workspace folders
                    this._wsFolderToCoverageFolder = new Map();

                    // Clear visible text editors
                    this._visibleEditors = [];

                    // Dispose subscription as we no longer want to react to changes to visible editors
                    this._visibleEditorsChangedDisposable.dispose();

                    // Show the "enable" button.
                    commands.executeCommand("setContext", "vdm-vscode.coverageOverlay.enable", true);
                    commands.executeCommand("setContext", "vdm-vscode.coverageOverlay.disable", false);
                },
                this
            )
        );

        // Register for configuration changes to handle relevant changes on the fly, i.e. without the user having to disable and enable the coverage overlay.
        workspace.onDidChangeConfiguration(async (event) => {
            // Find the workspace folder(s) affected by the configuration change
            for (const wsFolder of Array.from(this._wsFolderToCoverageFolder.keys()).filter((wsFolder) =>
                event.affectsConfiguration("vdm-vscode.coverage", wsFolder)
            )) {
                // Remove coverage decorations from visible documents for the affected workspace folder
                this.removeCoverageFromTextEditors(
                    this._visibleEditors.filter((editor) => workspace.getWorkspaceFolder(editor.document.uri) == wsFolder),
                    this._wsFolderToCoverageFolder.get(wsFolder).fsPath
                );

                // Remove association betweeen workspace folder and coverage folder
                this._wsFolderToCoverageFolder.delete(wsFolder);

                // Remove all coverage decorations for the workspace
                Array.from(this._coverageFolderToDocumentsToDecorationWithRanges)
                    .filter((coverageFolderToDocuments) => {
                        const relative = Path.relative(wsFolder.uri.fsPath, coverageFolderToDocuments[0]);
                        return relative && !relative.startsWith("..") && !Path.isAbsolute(relative);
                    })
                    .forEach((coverageFolderToDocuments) =>
                        this._coverageFolderToDocumentsToDecorationWithRanges.delete(coverageFolderToDocuments[0])
                    );

                // Overlay coverage decorations for visible documents for the workspace.
                await this.overlayCoverageOnTextEditors(
                    window.visibleTextEditors.filter(
                        (visibleEditor) =>
                            workspace.getWorkspaceFolder(visibleEditor.document.uri) == wsFolder &&
                            this._languageIdsOfInterest.has(visibleEditor.document.languageId)
                    )
                );
            }
        });
    }

    private removeCoverageFromTextEditors(textEditors: ReadonlyArray<TextEditor>, coverageFolder: string) {
        // Remove coverage decorations for visible documents.
        textEditors.forEach((textEditor) =>
            this._coverageFolderToDocumentsToDecorationWithRanges
                .get(coverageFolder)
                .forEach((decorationToRanges) =>
                    Array.from(decorationToRanges.keys()).forEach((decoration) => textEditor.setDecorations(decoration, []))
                )
        );
    }

    private async overlayCoverageOnTextEditors(textEditors: ReadonlyArray<TextEditor>) {
        // Overlay coverage foreach text editor.
        for (const textEditor of textEditors) {
            // If the user has enabled choosing a coverage folder then await the input befor decorating
            const wsFolder = workspace.getWorkspaceFolder(textEditor.document.uri);
            await this.getCoverageFolderForWorkspace(wsFolder)
                .then((coverageFolder) => {
                    // Search for existing calculated coverage decorations for the document.
                    // If there is no existing decorations then generate them.
                    const existingCoverage = this._coverageFolderToDocumentsToDecorationWithRanges.get(coverageFolder.fsPath);
                    if (existingCoverage) {
                        const existingDocumentDecorations = existingCoverage.get(textEditor.document.uri);
                        if (!existingDocumentDecorations) {
                            existingCoverage.set(
                                textEditor.document.uri,
                                this.generateCoverageDecorationsForDocument(textEditor.document, coverageFolder)
                            );
                        }
                    } else {
                        this._coverageFolderToDocumentsToDecorationWithRanges.set(
                            coverageFolder.fsPath,
                            new Map([
                                [textEditor.document.uri, this.generateCoverageDecorationsForDocument(textEditor.document, coverageFolder)],
                            ])
                        );
                    }

                    // Set the decorations
                    this._coverageFolderToDocumentsToDecorationWithRanges
                        .get(coverageFolder.fsPath)
                        .get(textEditor.document.uri)
                        .forEach((ranges, decoType) => textEditor.setDecorations(decoType, ranges));
                })
                .catch((err) => {
                    // No coverage folders can be located. Inform the user and suggest to generate the coverage
                    const btnName = "Generate coverage";
                    window.showInformationMessage(err, ...[btnName]).then((ans) => {
                        if (ans == btnName) {
                            commands.executeCommand(`vdm-vscode.translate.${LanguageId.coverage}`, wsFolder.uri);
                        }
                    });
                    console.log(err);
                });
        }
    }

    private handleNewCoverageGenerated(generatedCoverage: GeneratedCoverage) {
        // If the user wants to use a specific coverage folder then do nothing.
        if (!workspace.getConfiguration("vdm-vscode.coverage", generatedCoverage.wsFolder).get("OverlayLatestCoverage")) {
            return;
        }

        // Only udpate coverage if _displayCoverage is true.
        if (this._isDisplayingCoverage) {
            // Get visible text editors for the workspace with language id of interest
            const textEditors: TextEditor[] = window.visibleTextEditors.filter(
                (visibleEditor) =>
                    workspace.getWorkspaceFolder(visibleEditor.document.uri) == generatedCoverage.wsFolder &&
                    this._languageIdsOfInterest.has(visibleEditor.document.languageId)
            );

            // Remove coverage decorations from text editors
            const selectedCoverageFolder: Uri = this._wsFolderToCoverageFolder.get(generatedCoverage.wsFolder);
            if (selectedCoverageFolder) {
                this.removeCoverageFromTextEditors(textEditors, selectedCoverageFolder.fsPath);
            }

            // The uri is the latest coverage folder. Set it for the workspace folder.
            this._wsFolderToCoverageFolder.set(generatedCoverage.wsFolder, generatedCoverage.uri);

            // Overlay coverage decorations on text editors - this will be calculated from the newly generated coverage
            this.overlayCoverageOnTextEditors(textEditors);
        } else {
            // The uri is the latest coverage folder. Set it for the workspace folder.
            this._wsFolderToCoverageFolder.set(generatedCoverage.wsFolder, generatedCoverage.uri);
        }
    }

    private async getCoverageFolderForWorkspace(wsFolder: WorkspaceFolder): Promise<Uri> {
        return new Promise<Uri>(async (resolve, reject) => {
            // First check if there is alrady defined a coverage folder for this workspace folder, e.g. the latest coverage folder or a user specified folder.
            const savedCoverageFolder: Uri = this._wsFolderToCoverageFolder.get(wsFolder);
            if (savedCoverageFolder && Fs.existsSync(savedCoverageFolder.fsPath)) {
                return resolve(savedCoverageFolder);
            }

            // Get coverage folders
            const folderPath = Uri.joinPath(generatedDataPath(wsFolder), LanguageId.coverage).fsPath;
            const coverageFolders: Uri[] = Fs.existsSync(folderPath)
                ? Fs.readdirSync(folderPath, { withFileTypes: true })
                      ?.filter((dirent) => dirent.isDirectory())
                      ?.map((dirent) => Uri.parse(Path.resolve(folderPath, dirent.name))) ?? []
                : [];

            // Either choose the latest coverage folder or let the user decide.
            let coverageFolder: Uri;
            if (coverageFolders.length > 0) {
                if (!workspace.getConfiguration("vdm-vscode.coverage", wsFolder).get("OverlayLatestCoverage")) {
                    // If there is no saved folder and the user wants to choose, then prompt the user

                    if (coverageFolders.length > 0) {
                        const selectedFolder: string = await window.showQuickPick(
                            coverageFolders.map((folderUri) => Path.basename(folderUri.fsPath)),
                            {
                                placeHolder: `Choose coverage source for ${wsFolder.name}`,
                                canPickMany: false,
                            }
                        );

                        coverageFolder = coverageFolders.find((folderUri) => Path.basename(folderUri.fsPath) == selectedFolder);
                    }
                } else {
                    // Search through coverage folders to find the one that was latest created.
                    coverageFolder = coverageFolders.reduce((prev: Uri, cur: Uri) =>
                        Fs.statSync(prev.fsPath).birthtime > Fs.statSync(cur.fsPath).birthtime ? prev : cur
                    );
                }

                if (coverageFolder) {
                    // Set the coverage folder for this workspace folder and return the coverage folder
                    this._wsFolderToCoverageFolder.set(wsFolder, coverageFolder);
                    return resolve(coverageFolder);
                }
            }

            // No coverage folders can be located.
            const msg = `Cannot find any coverage source for the workspace folder '${wsFolder.name}'.`;
            return reject(msg);
        });
    }

    private generateCoverageDecorationsForDocument(document: TextDocument, coverageFolder: Uri): Map<TextEditorDecorationType, Range[]> {
        // Locate the coverage file for the document
        const fileName = Fs.readdirSync(coverageFolder.fsPath, { withFileTypes: true })?.find((dirent) => {
            const dotSplit = dirent.name.split(".");
            const sepSplit = document.fileName.split(Path.sep);
            return dirent.isFile() && sepSplit[sepSplit.length - 1] == `${dotSplit[0]}.${dotSplit[1]}`;
        })?.name;

        // Calculate decorations
        let errMsg: string = `Cannot locate coverage file for document '${document.fileName}'.`;
        if (fileName) {
            const coverageRanges = this.getCoverageFromCovtblFile(Uri.joinPath(coverageFolder, fileName).fsPath);
            if (coverageRanges.length < 1) {
                errMsg = `Cannot find any coverage ranges in coverage file '${fileName}' for document '${document.fileName}'.`;
            } else {
                return this.getDecorationsWithRangesFromLineCoverage(
                    coverageRanges,
                    workspace.getConfiguration("vdm-vscode.coverage", workspace.getWorkspaceFolder(document.uri)).get("UseHeatmapColouring")
                );
            }
        }

        window.showWarningMessage(errMsg);
        console.log(errMsg);
        return new Map();
    }

    private getCoverageFromCovtblFile(fsPath: string): CoverageRange[] {
        const coverageRanges: CoverageRange[] = [];

        try {
            // Read contents of the file, split by new line and then iterate over each coverage region
            Fs.readFileSync(fsPath, { encoding: "utf8" })
                .split(/\r?\n/)
                .forEach((line) => {
                    if (line.length > 0) {
                        // Lines follow "ln c1-c2+ct"
                        const lnsplit = line.split(" ");
                        const c1split = lnsplit[1].split("-");
                        const c2split = c1split[1].split("=");

                        const ln = Math.abs(parseInt(lnsplit[0]));
                        const c1 = parseInt(c1split[0]);
                        const c2 = parseInt(c2split[0]);
                        const hits = parseInt(c2split[1]);

                        coverageRanges.push({ range: new Range(ln - 1, c1 - 1, ln - 1, c2), hits: hits });
                    }
                });
        } catch (err) {
            console.error(err);
        }

        return coverageRanges;
    }

    // Lots of the logic is from https://stackoverflow.com/questions/46928277/trying-to-convert-integer-range-to-rgb-color/46929811
    private hitRateToHeatMapRgba(minHits: number, maxHits: number, hits: number): string {
        // Compute a "heat map" color with a green hue corresponding to the number of hits
        // Min and max values for opacity (0-1), saturation (0-1), lightness (0-1), hue (0-360) and hue percentage (0-1)
        const minOpa: number = 0.15; //0.15
        const maxOpa: number = 0.45; //0.35
        const minSat: number = 0.7;
        const maxSat: number = 1;
        const minLight: number = 0.45;
        const maxLight: number = 0.55;
        const minHuePerc: number = 1;
        const maxHuePerc: number = 0;

        // Clamp the hue to be in a narrow green region
        const startHue: number = 120;
        const endHue: number = 110;

        // Calculate opacity, saturation, lightness and hue for the number of hits scaled between max and min hits.
        // Larger amount of hits = more opaque, more saturated, ligther.
        const huePerc =
            (this.scaleNumberWithinRange(minHits, maxHits, minHuePerc, maxHuePerc, hits) * (startHue - endHue) + startHue) / 360;
        const satPerc = this.scaleNumberWithinRange(minHits, maxHits, minSat, maxSat, hits);
        const lightPerc = this.scaleNumberWithinRange(minHits, maxHits, minLight, maxLight, hits);
        const opacityPerc = this.scaleNumberWithinRange(minHits, maxHits, minOpa, maxOpa, hits);
        const rgbVal = this.hslToRgb(huePerc, satPerc, lightPerc);

        return `rgba(${rgbVal[0]},${rgbVal[1]},${rgbVal[2]}, ${opacityPerc})`;
    }

    private scaleNumberWithinRange(mMin: number, mMax: number, rMin: number, rMax: number, m: number): number {
        return ((m - mMin) / (mMax - mMin)) * (rMax - rMin) + rMin;
    }

    private getDecorationsWithRangesFromLineCoverage(
        coverageRanges: CoverageRange[],
        heatMapColouring: boolean
    ): Map<TextEditorDecorationType, Range[]> {
        if (coverageRanges.length < 1) {
            return new Map();
        }
        // Get all non zero hits to later find min and max
        const hits: number[] = coverageRanges
            .map((coverageRange) => coverageRange.hits)
            .filter((elem, index, self) => index === self.indexOf(elem));

        const rgbaToRanges: Map<string, Range[]> = new Map();
        // Calculate the rgba value for a given hitrate and add the corresponding character range to the map.
        coverageRanges.forEach((coverageRange) => {
            // If hits == 0 then red, if heatMapColouring then the number of hits corresponds to slightly different greens.
            // Else if not heatMapColouring or there's only two values then just use the same green.
            const rgbaVal =
                coverageRange.hits == 0
                    ? "rgba(255, 56, 56, 0.3)"
                    : heatMapColouring && hits.length > 2
                    ? this.hitRateToHeatMapRgba(0, Math.max(...hits), coverageRange.hits)
                    : "rgba(49, 217, 43, 0.35)";
            if (rgbaToRanges.has(rgbaVal)) {
                rgbaToRanges.get(rgbaVal).push(coverageRange.range);
            } else {
                rgbaToRanges.set(rgbaVal, [coverageRange.range]);
            }
        });
        // Return a map from decoration type (from the rgba value) to the ranges for which it applies.
        return new Map<TextEditorDecorationType, Range[]>(
            Array.from(rgbaToRanges).map(
                (entry) =>
                    [
                        window.createTextEditorDecorationType({
                            backgroundColor: entry[0],
                        }),
                        entry[1],
                    ] as [TextEditorDecorationType, Range[]]
            )
        );
    }

    /**
     * Taken from https://stackoverflow.com/questions/2353211/hsl-to-rgb-color-conversion.
     * Assumes h, s, and l are contained in the set [0, 1] and
     * returns r, g, and b in the set [0, 255].
     *
     * @param   {number}  h       The hue
     * @param   {number}  s       The saturation
     * @param   {number}  l       The lightness
     * @return  {Array}           The RGB representation
     */
    private hslToRgb(h: number, s: number, l: number): number[] {
        let r: number, g: number, b: number;

        if (s == 0) {
            r = g = b = l; // achromatic
        } else {
            const hue2rgb = function hue2rgb(p: number, q: number, t: number) {
                if (t < 0) {
                    t += 1;
                }
                if (t > 1) {
                    t -= 1;
                }
                if (t < 1 / 6) {
                    return p + (q - p) * 6 * t;
                }
                if (t < 1 / 2) {
                    return q;
                }
                if (t < 2 / 3) {
                    return p + (q - p) * (2 / 3 - t) * 6;
                }
                return p;
            };

            const q = l < 0.5 ? l * (1 + s) : l + s - l * s;
            const p = 2 * l - q;
            r = hue2rgb(p, q, h + 1 / 3);
            g = hue2rgb(p, q, h);
            b = hue2rgb(p, q, h - 1 / 3);
        }

        return [Math.round(r * 255), Math.round(g * 255), Math.round(b * 255)];
    }

    dispose(): void {
        // Clean up our resources
        this._disposables.forEach((disposable) => disposable.dispose());
    }
}
type CoverageRange = {
    range: Range;
    hits: number;
};<|MERGE_RESOLUTION|>--- conflicted
+++ resolved
@@ -39,11 +39,7 @@
 
         // Only display the coverage overlay button if the file type can be handled by the extension.
         window.onDidChangeActiveTextEditor((editor) => {
-<<<<<<< HEAD
-            const showBtns: boolean = editor && this._languageIdsOfInterest.has(editor.document.languageId);
-=======
             const showBtns: boolean = this._languageIdsOfInterest.has(editor?.document?.languageId);
->>>>>>> df5916f4
             commands.executeCommand("setContext", "vdm-vscode.coverageOverlay.enable", showBtns ? !this._isDisplayingCoverage : false);
             commands.executeCommand("setContext", "vdm-vscode.coverageOverlay.disable", showBtns ? this._isDisplayingCoverage : false);
         });
