/* eslint-disable eqeqeq */
// SPDX-License-Identifier: GPL-3.0-or-later

import * as vscode from "vscode";
import { ClientManager } from "../ClientManager";
import { CompletedParsingParams, CompletedParsingNotification } from "../server/ServerNotifications";
import { SpecificationLanguageClient } from "../slsp/SpecificationLanguageClient";
<<<<<<< HEAD
import AutoDisposable from "../helper/AutoDisposable";
import * as Util from "../util/Util";
import * as Path from "path";
import * as Fs from "fs-extra";
=======
import { vdmFileExtensions } from "../util/DialectUtil";
>>>>>>> df5916f4

export interface VdmDebugConfiguration extends vscode.DebugConfiguration {
    noDebug?: boolean;
    dynamicTypeChecks?: boolean;
    invariantsChecks?: boolean;
    preConditionChecks?: boolean;
    postConditionChecks?: boolean;
    measureChecks?: boolean;
    defaultName?: string | null;
    command?: string | null;
    remoteControl?: string | null;
    enableLogging?: boolean | null;
}

export namespace VdmDapSupport {
    let initialized: boolean = false;
    let factory: VdmDebugAdapterDescriptorFactory;
    let sessions: string[] = new Array(); // Array of running sessions
    let outputChannel: any;

    export function initDebugConfig(context: vscode.ExtensionContext, clientManager: ClientManager) {
        if (!initialized) {
            initialized = true;
            // Register a configuration provider for 'vdm' debug type
            const provider = new VdmConfigurationProvider();
            context.subscriptions.push(vscode.debug.registerDebugConfigurationProvider("vdm", provider));

            // Run the debug adapter as a server inside the extension and communicating via a socket
            factory = new VdmDebugAdapterDescriptorFactory(clientManager);

            context.subscriptions.push(vscode.debug.registerDebugAdapterDescriptorFactory("vdm", factory));

            // Register evaluatable expression provider to handle cases where the user hovers over variables with characters in their names that are allowed in VDM. E.g.: y'
            vscode.languages.registerEvaluatableExpressionProvider([...vdmFileExtensions], {
                provideEvaluatableExpression(
                    document: vscode.TextDocument,
                    position: vscode.Position
                ): vscode.ProviderResult<vscode.EvaluatableExpression> {
                    // This regex captures anything until: a whitespace, ';', ',' '=' or ':'. This works as VDMJ will show an error if the variable name is not valid.
                    const wordRange = document.getWordRangeAtPosition(position, /[^ ;,:=]+/);
                    return wordRange ? new vscode.EvaluatableExpression(wordRange) : undefined;
                },
            });
        }
    }

    export function addPort(folder: vscode.WorkspaceFolder, port: number) {
        if (factory) {
            factory.addPort(folder, port);
        }
    }

    export class VdmConfigurationProvider implements vscode.DebugConfigurationProvider {
        constructor() {
            // When a session is started, add it to the array of running sessions
            vscode.debug.onDidStartDebugSession((session: vscode.DebugSession) => {
                if (session.type === "vdm") {
                    sessions.push(session.workspaceFolder.uri.toString());
                }
            });

            vscode.debug.registerDebugAdapterTrackerFactory("vdm", {
                createDebugAdapterTracker(session: vscode.DebugSession) {
                    const debugAdapterTracker: vscode.ProviderResult<vscode.DebugAdapterTracker> = {
                        // When a session terminates, remove it from the array of running sessions
                        onError: (m) => {
                            if ((m.message = "connection closed")) {
                                sessions = sessions.filter((value) => value != session.workspaceFolder.uri.toString());
                            }
                        },
                    };

                    if (vscode.workspace.getConfiguration("vdm-vscode.trace", session.workspaceFolder)?.debug ?? false) {
                        // If tracing is enabled create a new output channel and log to it
                        if (outputChannel) {
                            outputChannel.dispose();
                        }
                        outputChannel = vscode.window.createOutputChannel(`vdm-vscode DAP: ${session.name}`);
                        debugAdapterTracker.onWillReceiveMessage = (m) =>
                            outputChannel.appendLine(`[${new Date().toLocaleTimeString()}]:\n${JSON.stringify(m, undefined, 2)}\n`);
                        debugAdapterTracker.onDidSendMessage = (m) =>
                            outputChannel.appendLine(`[${new Date().toLocaleTimeString()}]:\n${JSON.stringify(m, undefined, 2)}\n`);
                    }

                    return debugAdapterTracker;
                },
            });
        }
        /**
         * Massage a debug configuration just before a debug session is being launched,
         * e.g. add all missing attributes to the debug configuration.
         */
        resolveDebugConfiguration(
            folder: vscode.WorkspaceFolder | undefined,
            inConfig: vscode.DebugConfiguration,
            _token?: vscode.CancellationToken
        ): vscode.ProviderResult<vscode.DebugConfiguration> {
            let uri = folder.uri.toString();
            let config: VdmDebugConfiguration = inConfig;

            // Check for remote control violation
            if (config.remoteControl && config.command) {
                vscode.window.showInformationMessage("Run aborted - Command and remoteControl are mutually exclusive");
                return undefined;
            }
            // Check if there is a debug session running and if one of those sessions are for the specification
            if (vscode.debug.activeDebugSession && sessions.includes(uri)) {
                vscode.window.showInformationMessage(
                    "Debug session already running, cannot launch multiple sessions for the same specification"
                );
                return undefined; // Abort launch
            }

            // if launch.json is missing or empty
            if (!config.type && !config.request && !config.name) {
                config.type = "vdm";
                config.name = "Launch VDM Debug";
                config.request = "launch";
                config.stopOnEntry = true;
                config.noDebug = false;
            }

            if (config?.enableLogging == true) {
                // If logging of RT events is enabled then make sure the logging path exists and
                // set the "logging" property on the configuration that is to be passed to the server.
                const logPath: string = Path.join(Util.generatedDataPath(folder).fsPath, "rtlogs");
                Fs.ensureDirSync(logPath);
                const date = new Date();
                config.logging = Path.join(
                    logPath,
                    `${config.name.replace(/\W+/g, "_")}_${`${date.toLocaleDateString()}_${date.toLocaleTimeString()}`.replace(
                        /[: \\/]/g,
                        "_"
                    )}.rtlog`
                );
            }

            return config;
        }
    }

    export class VdmDebugAdapterDescriptorFactory extends AutoDisposable implements vscode.DebugAdapterDescriptorFactory {
        private dapPorts: Map<vscode.Uri, number> = new Map();
        constructor(private _clientManager: ClientManager) {
            super();
        }

        addPort(folder: vscode.WorkspaceFolder, dapPort: number) {
            this.dapPorts.set(folder.uri, dapPort);
        }

        async createDebugAdapterDescriptor(
            session: vscode.DebugSession,
            _executable: vscode.DebugAdapterExecutable | undefined
        ): Promise<vscode.ProviderResult<vscode.DebugAdapterDescriptor>> {
            let dapPort: number = this.dapPorts.get(session.workspaceFolder.uri);
            // Check if server has not been launched
            if (!dapPort) {
                let errMsg: string = "";

                // Start the client which launches the server
                const client: SpecificationLanguageClient = await this._clientManager.launchClientForWorkspace(session.workspaceFolder);
                if (client) {
                    dapPort = this.dapPorts.get(session.workspaceFolder.uri);
                    if (!dapPort) {
                        // The client did not receive a dap port so the server probably does not support DAP.
                        errMsg = `[${this._clientManager.name}] Did not receive a DAP port from the language server on start up, debugging is not activated`;
                    } else {
                        return new Promise<vscode.ProviderResult<vscode.DebugAdapterDescriptor>>((resolve) => {
                            // Subscribe to the server notification indicating that the server has finished the initial parse/check of the spec.
                            // Then return the debugadapter if it succeeded or else the "stop" debugadapter.
                            let disposable: vscode.Disposable = client.onNotification(
                                CompletedParsingNotification.type,
                                (params: CompletedParsingParams) => {
                                    disposable.dispose();
                                    disposable = null;
                                    if (params.successful) {
                                        return resolve(new vscode.DebugAdapterServer(dapPort));
                                    } else {
                                        // Warn the user of the error.
                                        vscode.window.showWarningMessage(
                                            "Cannot begin debug session as the specification failed to parse/check."
                                        );

                                        // Remove sessions from active sessions
                                        sessions = sessions.filter((value) => value != session.workspaceFolder.uri.toString());
                                        return resolve(new vscode.DebugAdapterInlineImplementation(new StoppingDebugAdapter(session)));
                                    }
                                }
                            );
                            // Notify the user if the server takes longer than ~3 seconds to finish the initial parse/check.
                            const timer: NodeJS.Timeout = setTimeout(() => {
                                if (disposable) {
                                    vscode.window.showInformationMessage(
                                        "Delaying the debug session until the initial parse/check of the specification has finished.."
                                    );
                                }
                                clearTimeout(timer);
                            }, 3000);
                        });
                    }
                } else {
                    errMsg = `Unable to launch a debug session for the workspace folder ${session.workspaceFolder.name} without any VDM files`;
                }

                if (errMsg) {
                    // Warn the user of the error.
                    vscode.window.showWarningMessage(errMsg);

                    // Remove sessions from active sessions
                    sessions = sessions.filter((value) => value != session.workspaceFolder.uri.toString());
                    return new vscode.DebugAdapterInlineImplementation(new StoppingDebugAdapter(session));
                }
            } else {
                // make VS Code connect to debug server
                return new vscode.DebugAdapterServer(dapPort);
            }
        }
    }

    export function startDebuggerWithCommand(command: string, folder: vscode.WorkspaceFolder | undefined, stopOnEntry?: boolean) {
        var debugConfiguration: VdmDebugConfiguration = {
            type: "vdm", // The type of the debug session.
            name: "Launch command", // The name of the debug session.
            request: "launch", // The request type of the debug session.
            noDebug: false, // Start debugger
            stopOnEntry: stopOnEntry,
            // Additional debug type specific properties.
            command: command,
        };

        // Start debug session with custom debug configurations
        vscode.debug.startDebugging(folder, debugConfiguration);
    }

    // Used to kill debug session silently
    // TODO Remove when auto restart is implemented
    class StoppingDebugAdapter implements vscode.DebugAdapter {
        private _onDidSendMessage: vscode.EventEmitter<vscode.DebugProtocolMessage> =
            new vscode.EventEmitter<vscode.DebugProtocolMessage>();
        private _session;
        constructor(session: vscode.DebugSession) {
            this.onDidSendMessage = this._onDidSendMessage.event;
            this._session = session;
        }

        onDidSendMessage: vscode.Event<vscode.DebugProtocolMessage>;
        handleMessage(_message: vscode.DebugProtocolMessage): void {
            vscode.debug.stopDebugging(this._session);
            return;
        }
        dispose() {}
    }
}<|MERGE_RESOLUTION|>--- conflicted
+++ resolved
@@ -5,14 +5,11 @@
 import { ClientManager } from "../ClientManager";
 import { CompletedParsingParams, CompletedParsingNotification } from "../server/ServerNotifications";
 import { SpecificationLanguageClient } from "../slsp/SpecificationLanguageClient";
-<<<<<<< HEAD
 import AutoDisposable from "../helper/AutoDisposable";
 import * as Util from "../util/Util";
 import * as Path from "path";
 import * as Fs from "fs-extra";
-=======
 import { vdmFileExtensions } from "../util/DialectUtil";
->>>>>>> df5916f4
 
 export interface VdmDebugConfiguration extends vscode.DebugConfiguration {
     noDebug?: boolean;
