--- conflicted
+++ resolved
@@ -1,43 +1,22 @@
 // SPDX-License-Identifier: GPL-3.0-or-later
 
-<<<<<<< HEAD
-import { commands, Disposable, QuickPickItem, Uri, window, workspace, WorkspaceFolder } from "vscode";
+import { commands, QuickPickItem, Uri, window, workspace, WorkspaceFolder } from "vscode";
 import { SpecificationLanguageClient } from "./slsp/SpecificationLanguageClient";
 import * as Path from "path";
 import * as Fs from "fs-extra";
-import * as Util from "./Util";
-import { dialectsPretty, getDialectFromPretty, guessDialect } from "./util/Dialect";
+import * as Util from "./util/Util";
+import { guessDialect, pickDialect } from "./util/Dialect";
 import { Clients } from "./Clients";
+import AutoDisposable from "./helper/AutoDisposable";
 // Zip library
 import yauzl = require("yauzl");
 // Encoding library
 import iconv = require("iconv-lite");
 import { getExtensionPath } from "./util/ExtensionUtil";
 
-export class AddLibraryHandler implements Disposable {
-    private _disposables: Disposable[] = [];
+export class AddLibraryHandler extends AutoDisposable {
     private readonly _libraryEncoding: BufferEncoding = "utf8";
     private static _userDefinedJarPaths: string[] = [];
-=======
-import { commands, extensions, QuickPickItem, Uri, window, workspace, WorkspaceFolder } from "vscode";
-import { SpecificationLanguageClient } from "./slsp/SpecificationLanguageClient";
-import * as Path from "path";
-import * as Fs from "fs-extra";
-import * as Util from "./util/Util";
-import { extensionId } from "./ExtensionInfo";
-import { guessDialect, pickDialect } from "./util/Dialect";
-import { Clients } from "./Clients";
-import AutoDisposable from "./helper/AutoDisposable";
-
-// Zip handler library
-const yauzl = require("yauzl");
-
-// Encoding handler library
-const iconv = require("iconv-lite");
-
-export class AddLibraryHandler extends AutoDisposable {
-    private readonly libraryEncoding: BufferEncoding = "utf8";
->>>>>>> cbf37b95
 
     constructor(private readonly clients: Clients) {
         super();
@@ -53,7 +32,6 @@
         );
     }
 
-<<<<<<< HEAD
     dispose(): void {
         while (this._disposables.length) this._disposables.pop().dispose();
     }
@@ -176,8 +154,6 @@
         console.log(err ? `${msg} - ${err}` : msg);
     }
 
-=======
->>>>>>> cbf37b95
     private async addLibrary(wsFolder: WorkspaceFolder) {
         window.setStatusBarMessage(
             `Adding Libraries.`,
