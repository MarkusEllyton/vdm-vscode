--- conflicted
+++ resolved
@@ -6,31 +6,19 @@
 
 export class SpecificationLanguageClient extends LanguageClient {
     private _context: ExtensionContext;
-<<<<<<< HEAD
     public static readonly latexLanguageId = "latex"; // See the LSP specification for alternative language ids
     public static readonly wordLanguageId = "word"; // See the LSP specification for alternative language ids
-    public readonly projectRoot = this.clientOptions.workspaceFolder.uri; //TODO Fix this when workspace gets implemented
-    public readonly projectSavedDataPath = Uri.joinPath(this.projectRoot, ".generated"); //TODO Fix this when workspace gets implemented
-=======
-    public readonly latexLanguageId = "latex"; // See the LSP specification for alternative language ids
-    public readonly wordLanguageId = "word"; // See the LSP specification for alternative language ids
->>>>>>> 74f4ca5f
+    public readonly projectRoot = this.clientOptions.workspaceFolder.uri; 
+    public readonly projectSavedDataPath = Uri.joinPath(this.projectRoot, ".generated");
 
     constructor(id: string, name: string, serverOptions: ServerOptions, clientOptions: LanguageClientOptions, context: ExtensionContext, public readonly dataStoragePath:Uri, forceDebug?: boolean) {
         super(id, name, serverOptions, clientOptions, forceDebug);
         this._context = context
-        this.registerFeatures([ //TODO Fix for multi-server
+        this.registerFeatures([ 
             new ProofObligationGenerationFeature(this, this._context), 
-<<<<<<< HEAD
-            // new CombinantorialTestingFeature(this, this._context, new VdmjCTFilterHandler(), new VdmjCTInterpreterHandler()),
+            new CombinantorialTestingFeature(),
             new TranslateFeature(SpecificationLanguageClient.latexLanguageId),
             new TranslateFeature(SpecificationLanguageClient.wordLanguageId)
-=======
-            new CombinantorialTestingFeature(),
-            // new TranslateFeature(this, this._context, this.latexLanguageId, "extension.translateLatex"),
-            // new TranslateFeature(this, this._context, this.wordLanguageId, "extension.translateWord")
-
->>>>>>> 74f4ca5f
         ]);
     }
 }