--- conflicted
+++ resolved
@@ -1,15 +1,5 @@
 // SPDX-License-Identifier: GPL-3.0-or-later
 
-<<<<<<< HEAD
-import path = require("path");
-import { ExtensionContext, Uri } from "vscode";
-import { LanguageClient, LanguageClientOptions, ServerOptions } from "vscode-languageclient/node";
-import { CombinantorialTestingFeature } from "./CombinatorialTestingFeature";
-import * as LanguageId from "./LanguageId";
-import { ProofObligationGenerationFeature } from "./ProofObligationGenerationFeature";
-import { TranslateFeature } from "./TranslateFeature";
-import * as util from "./Util"
-=======
 import { Uri } from "vscode";
 import { LanguageClient, LanguageClientOptions, ServerOptions } from "vscode-languageclient/node";
 import { CombinantorialTestingFeature } from "./slsp/features/CombinatorialTestingFeature";
@@ -17,7 +7,6 @@
 import ProofObligationGenerationFeature from "./slsp/features/ProofObligationGenerationFeature";
 import TranslateFeature from "./slsp/features/TranslateFeature";
 import * as util from "./Util";
->>>>>>> 2ac46186
 
 export class SpecificationLanguageClient extends LanguageClient {
     public readonly projectRoot = this.clientOptions.workspaceFolder.uri;
@@ -37,19 +26,6 @@
         super(name, serverOptions, clientOptions, forceDebug);
         this.name = name;
         this.language = language;
-<<<<<<< HEAD
-        this.logPath = path.resolve(this._context.logUri.fsPath, `${name}.log`);
-        util.ensureDirectoryExistence(this.logPath);
-        this.registerFeatures([
-            new ProofObligationGenerationFeature(this),
-            new CombinantorialTestingFeature(),
-            new TranslateFeature(LanguageId.latex),
-            new TranslateFeature(LanguageId.word),
-            new TranslateFeature(LanguageId.coverage),
-            new TranslateFeature(LanguageId.graphviz),
-            new TranslateFeature(LanguageId.isabelle),
-        ]);
-=======
         this.dataStoragePath = dataStoragePath;
     }
 
@@ -62,6 +38,5 @@
         this.registerFeature(new TranslateFeature(this, LanguageId.coverage));
         this.registerFeature(new TranslateFeature(this, LanguageId.graphviz));
         this.registerFeature(new TranslateFeature(this, LanguageId.isabelle));
->>>>>>> 2ac46186
     }
 }