--- conflicted
+++ resolved
@@ -47,12 +47,12 @@
         "title": "Run Combinatorial Tests"
       },
       {
-<<<<<<< HEAD
+
         "command": "combinatorialTests.refreshEntry",
         "title": "Refresh",
         "icon": "media/book.svg"      
-    }
-=======
+      },
+      {
         "command": "extension.saveCT",
         "title": "Save Combinatorial Tests"
       },
@@ -64,7 +64,6 @@
         "command": "extension.setCTFilter",
         "title": "Set Combinatorial Test Filter"
       }
->>>>>>> c7716991
     ],
     "menus": {
       "view/title": [
