--- conflicted
+++ resolved
@@ -20,8 +20,68 @@
   ],
   "main": "./dist/extension",
   "contributes": {
-<<<<<<< HEAD
-=======
+    "commands": [
+      {
+        "command": "extension.goToTrace",
+        "title": "Go to trace",
+        "category": "VDM",
+        "icon": "$(go-to-file)"
+      },
+      {
+        "command": "extension.runPOG",
+        "title": "Run Proof Obligation Generation",
+        "category": "VDM",
+        "icon": "$(run)"
+      },
+      {
+        "command": "extension.ctSetFilter",
+        "title": "Set Filter Options",
+        "category": "VDM",
+        "icon": "$(gear)"
+      },
+      {
+        "command": "extension.ctRebuildOutline",
+        "title": "Rebuild Trace Outline",
+        "category": "VDM",
+        "icon": "$(refresh)"
+      },
+      {
+        "command": "extension.ctFullExecute",
+        "title": "Execute All Tests",
+        "category": "VDM",
+        "icon": "$(run-all)"
+      },
+      {
+        "command": "extension.ctExecute",
+        "title": "Full Evaluation",
+        "category": "VDM",
+        "icon": "$(run)"
+      },
+      {
+        "command": "extension.ctFilteredExecute",
+        "title": "Filtered Evaluation",
+        "category": "VDM",
+        "icon": "$(filter)"
+      },
+      {
+        "command": "extension.ctGenerate",
+        "title": "Generate Tests",
+        "category": "VDM",
+        "icon": "$(refresh)"
+      },
+      {
+        "command": "extension.ctViewTreeFilter",
+        "title": "Filter Tree",
+        "category": "VDM",
+        "icon": "$(filter)"
+      },
+      {
+        "command": "extension.ctSendToInterpreter",
+        "title": "Send test to interpreter",
+        "category": "VDM",
+        "icon": "$(debug-alt)"
+      }
+    ],
     "viewsWelcome": [
       {
         "view": "ctView",
@@ -47,163 +107,6 @@
         },
         {
           "id": "ctResultView",
-          "name": "Results",
-          "when": "vdm-ct-show-view == true"
-        }
-      ]
-    },
-    "view/title": [
-      {
-        "command": "extension.ctFullExecute",
-        "when": "view =~ /ctView/",
-        "group": "navigation@0"
-      },
-      {
-        "command": "extension.ctSetFilter",
-        "when": "view =~ /ctView/ && vdm-ct-show-set-execute-filter-button == true",
-        "group": "navigation@1"
-      },
-      {
-        "command": "extension.ctViewTreeFilter",
-        "when": "view =~ /ctView/",
-        "group": "navigation@2"
-      }
-    ],
-    "view/item/context": [
-      {
-        "command": "extension.ctExecute",
-        "when": "viewItem == trace",
-        "group": "ctView@0"
-      },
-      {
-        "command": "extension.ctFilteredExecute",
-        "when": "viewItem == trace",
-        "group": "ctView@1"
-      },
-      {
-        "command": "extension.ctGenerate",
-        "when": "viewItem == trace",
-        "group": "ctView@2"
-      },
-      {
-        "command": "extension.ctSendToInterpreter",
-        "when": "viewItem == test",
-        "group": "ctView@0"
-      },
-      {
-        "command": "extension.ctExecute",
-        "when": "viewItem == trace",
-        "group": "inline@0"
-      },
-      {
-        "command": "extension.ctFilteredExecute",
-        "when": "viewItem == trace",
-        "group": "inline@1"
-      },
-      {
-        "command": "extension.ctGenerate",
-        "when": "viewItem == trace",
-        "group": "inline@2"
-      },
-      {
-        "command": "extension.goToTrace",
-        "when": "viewItem == trace",
-        "group": "inline@3"
-      },
-      {
-        "command": "extension.ctSendToInterpreter",
-        "when": "viewItem == test",
-        "group": "inline@0"
-      }
-    ],
->>>>>>> 5d9cb1ad
-    "commands": [
-      {
-        "command": "extension.goToTrace",
-        "title": "Go to trace location in specification",
-        "category": "VDM",
-        "icon": "$(go-to-file)"
-      },
-      {
-        "command": "extension.runPOG",
-        "title": "Run Proof Obligation Generation",
-        "category": "VDM",
-        "icon": "$(run)"
-      },
-      {
-        "command": "extension.ctSetFilter",
-        "title": "Set Filter Options",
-        "category": "VDM",
-        "icon": "$(gear)"
-      },
-      {
-        "command": "extension.ctRebuildOutline",
-        "title": "Rebuild Trace Outline",
-        "category": "VDM",
-        "icon": "$(refresh)"
-      },
-      {
-        "command": "extension.ctFullExecute",
-        "title": "Execute All Tests",
-        "category": "VDM",
-        "icon": "$(run-all)"
-      },
-      {
-        "command": "extension.ctExecute",
-        "title": "Full Evaluation",
-        "category": "VDM",
-        "icon": "$(run)"
-      },
-      {
-        "command": "extension.ctFilteredExecute",
-        "title": "Filtered Evaluation",
-        "category": "VDM",
-        "icon": "$(filter)"
-      },
-      {
-        "command": "extension.ctGenerate",
-        "title": "Generate Tests",
-        "category": "VDM",
-        "icon": "$(refresh)"
-      },
-      {
-        "command": "extension.ctViewTreeFilter",
-        "title": "Filter Tree",
-        "category": "VDM",
-        "icon": "$(filter)"
-      },
-      {
-        "command": "extension.ctSendToInterpreter",
-        "title": "Send test to interpreter",
-        "category": "VDM",
-        "icon": "$(debug-alt)"
-      }
-    ],
-    "viewsWelcome": [
-      {
-        "view": "ctView",
-        "contents": "[Generate test outline](command:extension.ctRebuildOutline)"
-      }
-    ],
-    "viewsContainers": {
-      "activitybar": [
-        {
-          "id": "combinatorialTesting",
-          "title": "Combinatorial Testing",
-          "icon": "media/book.svg",
-          "when": "vdm-ct-show-view == true"
-        }
-      ]
-    },
-    "views": {
-      "combinatorialTesting": [
-        {
-          "id": "ctView",
-          "name": "Tests",
-          "when": "vdm-ct-show-view == true"
-        },
-        {
-          "id": "testResultView",
           "name": "Results",
           "when": "vdm-ct-show-view == true"
         }
@@ -320,23 +223,6 @@
           "command": "extension.ctSendToInterpreter",
           "when": "false"
         }
-<<<<<<< HEAD
-=======
-      ],
-      "explorer/context": [
-        {
-          "when": "resourceLangId == vdmsl",
-          "command": "extension.runPOG",
-          "group": "verification@1"
-        }
-      ],
-      "editor/context": [
-        {
-          "when": "resourceLangId == vdmsl",
-          "command": "extension.runPOG",
-          "group": "verification@1"
-        }
->>>>>>> 5d9cb1ad
       ]
     },
     "configuration": {
