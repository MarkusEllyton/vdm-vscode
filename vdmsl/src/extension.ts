/* --------------------------------------------------------------------------------------------
 * Copyright (c) Microsoft Corporation. All rights reserved.
 * Licensed under the MIT License. See License.txt in the project root for license information.
 * ------------------------------------------------------------------------------------------ */

import * as dialect from "./dialect"
import * as dapSupport from "./dapSupport"
import * as path from 'path';
import * as fs from 'fs'
import * as net from 'net';
import * as vscode from 'vscode';
import * as child_process from 'child_process';
import * as portfinder from 'portfinder';

import { 
	workspace, 
	ExtensionContext} from 'vscode';

import {
	LanguageClientOptions,
<<<<<<< HEAD
	StreamInfo
} from 'vscode-languageclient';
import { SpecificationLanguageClient } from "./SpecificationLanguageClient";
import { POGController } from "./POGController";
=======
	ServerOptions,
	StreamInfo} from 'vscode-languageclient';
>>>>>>> c273c5b4

var SERVERNAME = "lsp-0.0.1-SNAPSHOT.jar"
var VDMJNAME = "vdmj-4.3.0.jar"

let client: SpecificationLanguageClient;

<<<<<<< HEAD
export interface MyDocument extends TextDocument {
	metadata: {}
}

export function activate(context: vscode.ExtensionContext) {
	let options = { cwd: workspace.rootPath};
=======
export async function activate(context: ExtensionContext) {
>>>>>>> c273c5b4
	let clientLogFile = path.resolve(context.extensionPath, dialect.vdmDialect+'_lang_client.log');
	let serverLogFile = path.resolve(context.extensionPath, dialect.vdmDialect+'_lang_server.log');
	let serverMainClass = 'lsp.LSPServerStdio'
	let vdmjPath = path.resolve(context.extensionPath,'resources', VDMJNAME);
	let lspServerPath = path.resolve(context.extensionPath,'resources', SERVERNAME);

	function createServer(): Promise<StreamInfo> {
		return new Promise(async (resolve, reject) => {
			portfinder.getPortPromise()
				.then((dapPort) => {
					let args = [
						'-Dlog.filename='+serverLogFile, 
						'-cp', vdmjPath+path.delimiter+lspServerPath,
						serverMainClass, 
						'-'+dialect.vdmDialect,
						'-dap', dapPort.toString()
					]
					
					// Start the LSP server
					let server = child_process.spawn(findJavaExecutable('java'), args);
	
					resolve({
						reader: server.stdout,
						writer: server.stdin
					});

					dapSupport.initDebugConfig(context, dapPort)
				})
				.catch((err) => {
					writeToLog(clientLogFile, "Error in finding free dap port: " + err);
					return reject(err)
				});	
		})
	}

	let serverOptions: ServerOptions
	let debug = vscode.workspace.getConfiguration(dialect.vdmDialect+'-lsp').debugServer;
	if (debug) {
		let defaultLspPort = vscode.workspace.getConfiguration(dialect.vdmDialect+'-lsp').lspPort;
		let defaultDapPort = vscode.workspace.getConfiguration(dialect.vdmDialect+'-lsp').dapPort;

		serverOptions = () => {
			// Connect to language server via socket
			let socket = net.connect({port: defaultLspPort});
			let result: StreamInfo = {
				writer: socket,
				reader: socket
			};
			return Promise.resolve(result);
		};

		dapSupport.initDebugConfig(context, defaultDapPort)
	}
	else {
		serverOptions = createServer
	}

	// Setup client options
	let clientOptions: LanguageClientOptions = {
		// Document selector defines which files from the workspace, that is also open in the client, to monitor.
		documentSelector: [{ language: dialect.vdmDialect}],
		synchronize: {
			// Setup filesystem watcher for changes in vdm files
			fileEvents: workspace.createFileSystemWatcher('**/.'+dialect.vdmDialect)
		}
	}
	
	// Create the language client with the defined client options and the function to create and setup the server.
	client = new SpecificationLanguageClient(
		dialect.vdmDialect+'-lsp', 
		dialect.vdmDialect.toUpperCase()+' Language Server', 
		serverOptions, 
		clientOptions);
		
	// Start the and launch the client
	let disposable = client.start();

<<<<<<< HEAD
	// Push the disposable to the context's subscriptions so that the client can be deactivated on extension deactivation
	context.subscriptions.push(disposable);
	
	let clientPromise = new Promise<SpecificationLanguageClient>((resolve, reject) => {
		client.onReady().then(() => {
			resolve(client);
		}, (error) => {
			reject(error);
		});
	});
	
	let pogController = new POGController.POGCommandsHandler(clientPromise, Uri.file(context.extensionPath))

	////////////////////////////////////////////// Register commands //////////////////////////////////////////////////
	const registerCommand = (command: string, callback: (...args: any[]) => any) => {
		context.subscriptions.push(vscode.commands.registerCommand(command, callback));
	};

	registerCommand('extension.runPOG', (inputUri:Uri) => pogController.runPOG(inputUri));

	registerCommand('extension.runPOGSelection', (inputUri:Uri) => pogController.runPOGSelection(inputUri));

	registerCommand('extension.retrievePOs', () => pogController.retrievePOs());
=======
	// Create client promise

	// Push the disposable to the context's subscriptions so that the client can be deactivated on extension deactivation
	context.subscriptions.push(disposable);
>>>>>>> c273c5b4
}


function writeToLog(path:string, msg:string){
	let logStream = fs.createWriteStream(path, { flags: 'w' });
	logStream.write(msg);
	logStream.close();
}

// MIT Licensed code from: https://github.com/georgewfraser/vscode-javac
function findJavaExecutable(binname: string) {
	if (process.platform === 'win32')
		binname = binname + '.exe';

	// First search each JAVA_HOME bin folder
	if (process.env['JAVA_HOME']) {
		let workspaces = process.env['JAVA_HOME'].split(path.delimiter);
		for (let i = 0; i < workspaces.length; i++) {
			let binpath = path.join(workspaces[i], 'bin', binname);
			if (fs.existsSync(binpath)) {
				return binpath;
			}
		}
	}

	// Then search PATH parts
	if (process.env['PATH']) {
		let pathparts = process.env['PATH'].split(path.delimiter);
		for (let i = 0; i < pathparts.length; i++) {
			let binpath = path.join(pathparts[i], binname);
			if (fs.existsSync(binpath)) {
				return binpath;
			}
		}
	}

	// Else return the binary name directly (this will likely always fail downstream) 
	return null;
}<|MERGE_RESOLUTION|>--- conflicted
+++ resolved
@@ -18,31 +18,17 @@
 
 import {
 	LanguageClientOptions,
-<<<<<<< HEAD
-	StreamInfo
-} from 'vscode-languageclient';
+	ServerOptions,
+	StreamInfo} from 'vscode-languageclient';
 import { SpecificationLanguageClient } from "./SpecificationLanguageClient";
 import { POGController } from "./POGController";
-=======
-	ServerOptions,
-	StreamInfo} from 'vscode-languageclient';
->>>>>>> c273c5b4
 
 var SERVERNAME = "lsp-0.0.1-SNAPSHOT.jar"
 var VDMJNAME = "vdmj-4.3.0.jar"
 
 let client: SpecificationLanguageClient;
 
-<<<<<<< HEAD
-export interface MyDocument extends TextDocument {
-	metadata: {}
-}
-
-export function activate(context: vscode.ExtensionContext) {
-	let options = { cwd: workspace.rootPath};
-=======
 export async function activate(context: ExtensionContext) {
->>>>>>> c273c5b4
 	let clientLogFile = path.resolve(context.extensionPath, dialect.vdmDialect+'_lang_client.log');
 	let serverLogFile = path.resolve(context.extensionPath, dialect.vdmDialect+'_lang_server.log');
 	let serverMainClass = 'lsp.LSPServerStdio'
@@ -120,7 +106,6 @@
 	// Start the and launch the client
 	let disposable = client.start();
 
-<<<<<<< HEAD
 	// Push the disposable to the context's subscriptions so that the client can be deactivated on extension deactivation
 	context.subscriptions.push(disposable);
 	
@@ -144,12 +129,6 @@
 	registerCommand('extension.runPOGSelection', (inputUri:Uri) => pogController.runPOGSelection(inputUri));
 
 	registerCommand('extension.retrievePOs', () => pogController.retrievePOs());
-=======
-	// Create client promise
-
-	// Push the disposable to the context's subscriptions so that the client can be deactivated on extension deactivation
-	context.subscriptions.push(disposable);
->>>>>>> c273c5b4
 }
 
 
