--- conflicted
+++ resolved
@@ -1,32 +1,7 @@
-<<<<<<< HEAD
 import { ExtensionContext, Uri } from "vscode";
 import { LanguageClient, LanguageClientOptions, Range, ServerOptions } from "vscode-languageclient";
 import { ProofObligationGenerationFeature } from "./proofObligationGeneration";
 import { ProofObligationHeader, GeneratePOParams, GeneratePORequest, ProofObligation, RetrievePOParams, RetrievePORequest } from "./protocol.lspx";
-=======
-import { version } from "os";
-import { Uri, window } from "vscode";
-import { DynamicFeature, LanguageClient, LanguageClientOptions, Range, ServerCapabilities, ServerOptions, StaticFeature } from "vscode-languageclient";
-import { ProofObligationHeader, GeneratePOParams, GeneratePORequest, ProofObligation, RetrievePOParams, RetrievePORequest } from "./MessageExtensions";
-
-
-export interface ExperimentalCapabilities {
-	proofObligationProvider ?: boolean
-}
-
-export class WorkaroundFeature implements StaticFeature {
-    fillClientCapabilities(capabilities): void {
-        capabilities.experimental = { proofObligationGeneration: true };
-    }
-    initialize(capabilities: ServerCapabilities<ExperimentalCapabilities>): void {
-		// if (capabilities.experimental.proofObligationProvider){
-			
-
-		// }
-		
-    }
-}
->>>>>>> 404392e7
 
 export class SpecificationLanguageClient extends LanguageClient
 {
